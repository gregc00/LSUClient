﻿function Invoke-PackageCommand {
    <#
        .SYNOPSIS
        Tries to run a command and returns an object containing an error
        code and optionally information about the process that was run.

        .PARAMETER Path

        .PARAMETER Command
        File path to the excutable and its arguments in one string.
        The string can contain environment variables as well.

        .PARAMETER Executable
        File path to the executable to run. The path to the executable is currently not
        resolved to an absolute path but run as-is. Variables are not expanded either.
        Because of this the caller should already pass an absolute, verbatim path toArguments this parameter.

        .PARAMETER Arguments
        The optional command line arguments to run the executable with, as a single string.
    #>

    [CmdletBinding()]
    [OutputType('ExternalProcessResult')]
    Param (
        [ValidateNotNullOrEmpty()]
        [string]$Path,
        [ValidateNotNullOrEmpty()]
        [Parameter( Mandatory = $true, ParameterSetName = 'CommandString' )]
        [string]$Command,
        [Parameter( Mandatory = $true, ParameterSetName = 'ExeAndArgs' )]
        [string]$Executable,
        [Parameter( ParameterSetName = 'ExeAndArgs' )]
        [string]$Arguments = '',
        [switch]$FallbackToShellExecute
    )

    # Remove any trailing backslashes from the Path.
    # This isn't necessary, because Split-ExecutableAndArguments can handle and trims
    # extra backslashes, but this will make the path look more sane in errors and warnings.
    $Path = $Path.TrimEnd('\')

    if ($PSCmdlet.ParameterSetName -eq 'CommandString') {
        # Lenovo sometimes forgets to put a directory separator betweeen %PACKAGEPATH% and the executable so make sure it's there
        # If we end up with two backslashes, Split-ExecutableAndArguments removes the duplicate from the executable path, but
        # we could still end up with a double-backslash after %PACKAGEPATH% somewhere in the arguments for now.
        [string]$ExpandedCommandString = Resolve-CmdVariable -String $Command -ExtraVariables @{'PACKAGEPATH' = "${Path}\"; 'WINDOWS' = $env:SystemRoot}
        $Executable, $Arguments = Split-ExecutableAndArguments -Command $ExpandedCommandString -WorkingDirectory $Path
        # Split-ExecutableAndArguments returns NULL if no executable could be found
        if (-not $Executable) {
            Write-Warning "The command or file '$Command' could not be found from '$Path' and was not run"
            return [ExternalProcessResult]::new(
                [ExternalProcessError]::FILE_NOT_FOUND,
                $null
            )
        }
        $Arguments = Remove-CmdEscapeCharacter -String $Arguments
    }

    Write-Debug "Starting external process:`r`n  File: ${Executable}`r`n  Arguments: ${Arguments}`r`n  WorkingDirectory: ${Path}"

    $Runspace = [System.Management.Automation.Runspaces.RunspaceFactory]::CreateOutOfProcessRunspace($null)
    $Runspace.Open()

    $Powershell = [PowerShell]::Create().AddScript{
        [CmdletBinding()]
        Param (
            [ValidateNotNullOrEmpty()]
            [string]$WorkingDirectory,
            [ValidateNotNullOrEmpty()]
            [Parameter( Mandatory = $true )]
            [string]$Executable,
            [string]$Arguments,
            [switch]$FallbackToShellExecute
        )

        Set-StrictMode -Version 3.0

        # This value is used to communicate problems and errors that can be handled and or remedied/retried
        # internally to the calling function. It stays 0 when no known errors occurred.
        $HandledError = 0
        $ProcessStarted = $false
        [string[]]$StdOutLines = @()
        [string[]]$StdErrLines = @()

        $process                                  = [System.Diagnostics.Process]::new()
        $process.StartInfo.WindowStyle            = [System.Diagnostics.ProcessWindowStyle]::Hidden
        $process.StartInfo.UseShellExecute        = $false
        $process.StartInfo.WorkingDirectory       = $WorkingDirectory
        $process.StartInfo.FileName               = $Executable
        $process.StartInfo.Arguments              = $Arguments
        $process.StartInfo.RedirectStandardOutput = $true
        $process.StartInfo.RedirectStandardError  = $true

        if ($FallbackToShellExecute) {
            $process.StartInfo.UseShellExecute        = $true
            $process.StartInfo.RedirectStandardOutput = $false
            $process.StartInfo.RedirectStandardError  = $false
        }

        try {
            if (-not $process.Start()) {
                $HandledError = 1
            } else {
                $ProcessStarted = $true
            }
        }
        catch {
            # In case we get ERROR_ELEVATION_REQUIRED (740) retry with ShellExecute to elevate with UAC
            if ($null -ne $_.Exception.InnerException -and $_.Exception.InnerException.NativeErrorCode -eq 740) {
                $HandledError = 740
            # In case we get ERROR_BAD_EXE_FORMAT (193) retry with ShellExecute to open files like MSI
            } elseif ($null -ne $_.Exception.InnerException -and $_.Exception.InnerException.NativeErrorCode -eq 193) {
                $HandledError = 193
            # In case we get ERROR_ACCESS_DENIED (5) e.g. when the file could not be accessed by the running user
            } elseif ($null -ne $_.Exception.InnerException -and $_.Exception.InnerException.NativeErrorCode -eq 5) {
                $HandledError = 5
            } else {
                Write-Error $_
                $HandledError = 2 # Any other Process.Start exception
            }
        }

        if ($ProcessStarted) {
            $process.ID

            if (-not $FallbackToShellExecute) {
                # When redirecting StandardOutput or StandardError you have to start reading the streams asynchronously, or else it can cause
                # programs that output a lot (like package u3aud03w_w10 - Conexant USB Audio) to fill a stream and deadlock/hang indefinitely.
                # See issue #25 and https://stackoverflow.com/questions/11531068/powershell-capturing-standard-out-and-error-with-process-object
                $StdOutAsync = $process.StandardOutput.ReadToEndAsync()
                $StdErrAsync = $process.StandardError.ReadToEndAsync()
            }

            $process.WaitForExit()

            if (-not $FallbackToShellExecute) {
                $StdOutInOneString = $StdOutAsync.GetAwaiter().GetResult()
                $StdErrInOneString = $StdErrAsync.GetAwaiter().GetResult()

                [string[]]$StdOutLines = $StdOutInOneString.Split(
                    [string[]]("`r`n", "`r", "`n"),
                    [StringSplitOptions]::None
                )

                [string[]]$StdErrLines = $StdErrInOneString.Split(
                    [string[]]("`r`n", "`r", "`n"),
                    [StringSplitOptions]::None
                )
            }
        }

        return [PSCustomObject]@{
            'StandardOutput' = $StdOutLines
            'StandardError'  = $StdErrLines
            'ExitCode'       = $process.ExitCode
            'Runtime'        = $process.ExitTime - $process.StartTime
            'HandledError'   = $HandledError
        }
    }

    [void]$Powershell.AddParameters(@{
        'WorkingDirectory'       = $Path
        'Executable'             = $Executable
        'Arguments'              = $Arguments
        'FallbackToShellExecute' = $FallbackToShellExecute
    })

    $Powershell.Runspace = $Runspace
    $RunspaceStandardInput = [System.Management.Automation.PSDataCollection[PSObject]]::new()
    $RunspaceStandardInput.Complete()
    $RunspaceStandardOut = [System.Management.Automation.PSDataCollection[PSObject]]::new()
<<<<<<< HEAD
    [Datetime]$RunspaceStartTime = Get-Date
    $PSAsyncRunspace = $Powershell.BeginInvoke($RunspaceStandardInput, $RunspaceStandardOut)

    while ($PSAsyncRunspace.IsCompleted -eq $false) {
        $ProcessRuntimeElapsed = (Get-Date) - $RunspaceStartTime
        # Only start looking into processes if they have been running for x time,
        # many are really short lived and don't need to be tested for 'hanging'
        if ($ProcessRuntimeElapsed.TotalMinutes -gt 1) { # Set to low time of 1 minute intentionally during testing
            if ($RunspaceStandardOut.Count -ge 1) {

                $ProcessID = $RunspaceStandardOut[0]
                $process   = Get-Process -Id $ProcessID
                $TimeStamp = Get-Date -Format 'HH:mm:ss'

                Write-Debug "[$TimeStamp] Process $($process.ID) has been running for $ProcessRuntimeElapsed"

                # CALL DEBUG-LONGRUNNINGPROCESS
                $ProcessDiagnostics = Debug-LongRunningProcess -Process $process
                $ProcessDiagnostics | ConvertTo-Json -Depth 10 | Out-Host

                if ($ProcessDiagnostics.AllThreadsWaiting -and $ProcessDiagnostics.InteractableWindows.Count -gt 0) {
                    Write-Debug "CONCLUSION: The process looks blocked."
                } else {
                    Write-Debug "CONCLUSION: The process looks normal."
                }
                Write-Debug ""
            }

            Start-Sleep -Seconds 30
        }

        Start-Sleep -Milliseconds 200
    }
=======
    $RunspaceTimer = [System.Diagnostics.Stopwatch]::new()
    $RunspaceTimer.Start()
    $PSAsyncRunspace = $Powershell.BeginInvoke($RunspaceStandardInput, $RunspaceStandardOut)

    $WasPrinted = $true
    while ($PSAsyncRunspace.IsCompleted -eq $false) {
        # Print message once every 5 minutes
        if ($RunspaceTimer.Elapsed.Minutes % 5 -eq 0) {
            if (-not $WasPrinted) {
                Write-Debug "Process '$Executable' has been running for $($RunspaceTimer.Elapsed)"
                $WasPrinted = $true
            }
        } else {
            $WasPrinted = $false
        }
        Start-Sleep -Milliseconds 200
    }

    $RunspaceTimer.Stop()
>>>>>>> 2353d014

    # Print any unhandled / unexpected errors as warnings
    if ($PowerShell.Streams.Error.Count -gt 0) {
        foreach ($ErrorRecord in $PowerShell.Streams.Error.ReadAll()) {
            Write-Warning $ErrorRecord
        }
    }

    $PowerShell.Runspace.Dispose()
    $PowerShell.Dispose()

    # Test for NULL before indexing into array. RunspaceStandardOut can be null
    # when the runspace aborted abormally, for example due to an exception.
    if ($null -ne $RunspaceStandardOut -and $RunspaceStandardOut.Count -gt 0) {
        switch ($RunspaceStandardOut[-1].HandledError) {
            # Success case
            0 {
                $NonEmptyPredicate = [Predicate[string]] { -not [string]::IsNullOrWhiteSpace($args[0]) }

                $StdOutFirstNonEmpty = [array]::FindIndex([string[]]$RunspaceStandardOut[-1].StandardOutput, $NonEmptyPredicate)
                if ($StdOutFirstNonEmpty -ne -1) {
                    $StdOutLastNonEmpty = [array]::FindLastIndex([string[]]$RunspaceStandardOut[-1].StandardOutput, $NonEmptyPredicate)
                    $StdOutTrimmed = $RunspaceStandardOut[-1].StandardOutput[$StdOutFirstNonEmpty..$StdOutLastNonEmpty]
                } else {
                    $StdOutTrimmed = @()
                }

                $StdErrFirstNonEmpty = [array]::FindIndex([string[]]$RunspaceStandardOut[-1].StandardError, $NonEmptyPredicate)
                if ($StdErrFirstNonEmpty -ne -1) {
                    $StdErrLastNonEmpty = [array]::FindLastIndex([string[]]$RunspaceStandardOut[-1].StandardError, $NonEmptyPredicate)
                    $StdErrTrimmed = $RunspaceStandardOut[-1].StandardError[$StdErrFirstNonEmpty..$StdErrLastNonEmpty]
                } else {
                    $StdErrTrimmed = @()
                }

                return [ExternalProcessResult]::new(
                    [ExternalProcessError]::NONE,
                    [ProcessReturnInformation]@{
                        'FilePath'         = $Executable
                        'Arguments'        = $Arguments
                        'WorkingDirectory' = $Path
                        'StandardOutput'   = $StdOutTrimmed
                        'StandardError'    = $StdErrTrimmed
                        'ExitCode'         = $RunspaceStandardOut[-1].ExitCode
                        'Runtime'          = $RunspaceStandardOut[-1].Runtime
                    }
                )
            }
            # Error cases that are handled explicitly inside the runspace
            1 {
                Write-Warning "No new process was created or a handle to it could not be obtained."
                Write-Warning "Executable was: '${Executable}' - this should *probably* not have happened"
                return [ExternalProcessResult]::new(
                    [ExternalProcessError]::PROCESS_NONE_CREATED,
                    $null
                )
            }
            2 {
                return [ExternalProcessResult]::new(
                    [ExternalProcessError]::UNKNOWN,
                    $null
                )
            }
            5 {
                return [ExternalProcessResult]::new(
                    [ExternalProcessError]::ACCESS_DENIED,
                    $null
                )
            }
            740 {
                if (-not $FallbackToShellExecute) {
                    Write-Warning "This process requires elevated privileges - falling back to ShellExecute, consider running PowerShell as Administrator"
                    Write-Warning "Process output cannot be captured when running with ShellExecute!"
                    return (Invoke-PackageCommand -Path:$Path -Executable:$Executable -Arguments:$Arguments -FallbackToShellExecute)
                } else {
                    return [ExternalProcessResult]::new(
                        [ExternalProcessError]::PROCESS_REQUIRES_ELEVATION,
                        $null
                    )
                }
            }
            193 {
                if (-not $FallbackToShellExecute) {
                    Write-Warning "The file to be run is not an executable - falling back to ShellExecute"
                    return (Invoke-PackageCommand -Path:$Path -Executable:$Executable -Arguments:$Arguments -FallbackToShellExecute)
                } else {
                    return [ExternalProcessResult]::new(
                        [ExternalProcessError]::FILE_NOT_EXECUTABLE,
                        $null
                    )
                }
            }
        }
    } else {
        Write-Warning "The external process runspace did not run to completion because an unexpected error occurred."
        return [ExternalProcessResult]::new(
            [ExternalProcessError]::RUNSPACE_DIED_UNEXPECTEDLY,
            $null
        )
    }

    Write-Warning "An unexpected error occurred when trying to run the extenral process."
    return [ExternalProcessResult]::new(
        [ExternalProcessError]::UNKNOWN,
        $null
    )
}
<|MERGE_RESOLUTION|>--- conflicted
+++ resolved
@@ -1,333 +1,320 @@
-﻿function Invoke-PackageCommand {
-    <#
-        .SYNOPSIS
-        Tries to run a command and returns an object containing an error
-        code and optionally information about the process that was run.
-
-        .PARAMETER Path
-
-        .PARAMETER Command
-        File path to the excutable and its arguments in one string.
-        The string can contain environment variables as well.
-
-        .PARAMETER Executable
-        File path to the executable to run. The path to the executable is currently not
-        resolved to an absolute path but run as-is. Variables are not expanded either.
-        Because of this the caller should already pass an absolute, verbatim path toArguments this parameter.
-
-        .PARAMETER Arguments
-        The optional command line arguments to run the executable with, as a single string.
-    #>
-
-    [CmdletBinding()]
-    [OutputType('ExternalProcessResult')]
-    Param (
-        [ValidateNotNullOrEmpty()]
-        [string]$Path,
-        [ValidateNotNullOrEmpty()]
-        [Parameter( Mandatory = $true, ParameterSetName = 'CommandString' )]
-        [string]$Command,
-        [Parameter( Mandatory = $true, ParameterSetName = 'ExeAndArgs' )]
-        [string]$Executable,
-        [Parameter( ParameterSetName = 'ExeAndArgs' )]
-        [string]$Arguments = '',
-        [switch]$FallbackToShellExecute
-    )
-
-    # Remove any trailing backslashes from the Path.
-    # This isn't necessary, because Split-ExecutableAndArguments can handle and trims
-    # extra backslashes, but this will make the path look more sane in errors and warnings.
-    $Path = $Path.TrimEnd('\')
-
-    if ($PSCmdlet.ParameterSetName -eq 'CommandString') {
-        # Lenovo sometimes forgets to put a directory separator betweeen %PACKAGEPATH% and the executable so make sure it's there
-        # If we end up with two backslashes, Split-ExecutableAndArguments removes the duplicate from the executable path, but
-        # we could still end up with a double-backslash after %PACKAGEPATH% somewhere in the arguments for now.
-        [string]$ExpandedCommandString = Resolve-CmdVariable -String $Command -ExtraVariables @{'PACKAGEPATH' = "${Path}\"; 'WINDOWS' = $env:SystemRoot}
-        $Executable, $Arguments = Split-ExecutableAndArguments -Command $ExpandedCommandString -WorkingDirectory $Path
-        # Split-ExecutableAndArguments returns NULL if no executable could be found
-        if (-not $Executable) {
-            Write-Warning "The command or file '$Command' could not be found from '$Path' and was not run"
-            return [ExternalProcessResult]::new(
-                [ExternalProcessError]::FILE_NOT_FOUND,
-                $null
-            )
-        }
-        $Arguments = Remove-CmdEscapeCharacter -String $Arguments
-    }
-
-    Write-Debug "Starting external process:`r`n  File: ${Executable}`r`n  Arguments: ${Arguments}`r`n  WorkingDirectory: ${Path}"
-
-    $Runspace = [System.Management.Automation.Runspaces.RunspaceFactory]::CreateOutOfProcessRunspace($null)
-    $Runspace.Open()
-
-    $Powershell = [PowerShell]::Create().AddScript{
-        [CmdletBinding()]
-        Param (
-            [ValidateNotNullOrEmpty()]
-            [string]$WorkingDirectory,
-            [ValidateNotNullOrEmpty()]
-            [Parameter( Mandatory = $true )]
-            [string]$Executable,
-            [string]$Arguments,
-            [switch]$FallbackToShellExecute
-        )
-
-        Set-StrictMode -Version 3.0
-
-        # This value is used to communicate problems and errors that can be handled and or remedied/retried
-        # internally to the calling function. It stays 0 when no known errors occurred.
-        $HandledError = 0
-        $ProcessStarted = $false
-        [string[]]$StdOutLines = @()
-        [string[]]$StdErrLines = @()
-
-        $process                                  = [System.Diagnostics.Process]::new()
-        $process.StartInfo.WindowStyle            = [System.Diagnostics.ProcessWindowStyle]::Hidden
-        $process.StartInfo.UseShellExecute        = $false
-        $process.StartInfo.WorkingDirectory       = $WorkingDirectory
-        $process.StartInfo.FileName               = $Executable
-        $process.StartInfo.Arguments              = $Arguments
-        $process.StartInfo.RedirectStandardOutput = $true
-        $process.StartInfo.RedirectStandardError  = $true
-
-        if ($FallbackToShellExecute) {
-            $process.StartInfo.UseShellExecute        = $true
-            $process.StartInfo.RedirectStandardOutput = $false
-            $process.StartInfo.RedirectStandardError  = $false
-        }
-
-        try {
-            if (-not $process.Start()) {
-                $HandledError = 1
-            } else {
-                $ProcessStarted = $true
-            }
-        }
-        catch {
-            # In case we get ERROR_ELEVATION_REQUIRED (740) retry with ShellExecute to elevate with UAC
-            if ($null -ne $_.Exception.InnerException -and $_.Exception.InnerException.NativeErrorCode -eq 740) {
-                $HandledError = 740
-            # In case we get ERROR_BAD_EXE_FORMAT (193) retry with ShellExecute to open files like MSI
-            } elseif ($null -ne $_.Exception.InnerException -and $_.Exception.InnerException.NativeErrorCode -eq 193) {
-                $HandledError = 193
-            # In case we get ERROR_ACCESS_DENIED (5) e.g. when the file could not be accessed by the running user
-            } elseif ($null -ne $_.Exception.InnerException -and $_.Exception.InnerException.NativeErrorCode -eq 5) {
-                $HandledError = 5
-            } else {
-                Write-Error $_
-                $HandledError = 2 # Any other Process.Start exception
-            }
-        }
-
-        if ($ProcessStarted) {
-            $process.ID
-
-            if (-not $FallbackToShellExecute) {
-                # When redirecting StandardOutput or StandardError you have to start reading the streams asynchronously, or else it can cause
-                # programs that output a lot (like package u3aud03w_w10 - Conexant USB Audio) to fill a stream and deadlock/hang indefinitely.
-                # See issue #25 and https://stackoverflow.com/questions/11531068/powershell-capturing-standard-out-and-error-with-process-object
-                $StdOutAsync = $process.StandardOutput.ReadToEndAsync()
-                $StdErrAsync = $process.StandardError.ReadToEndAsync()
-            }
-
-            $process.WaitForExit()
-
-            if (-not $FallbackToShellExecute) {
-                $StdOutInOneString = $StdOutAsync.GetAwaiter().GetResult()
-                $StdErrInOneString = $StdErrAsync.GetAwaiter().GetResult()
-
-                [string[]]$StdOutLines = $StdOutInOneString.Split(
-                    [string[]]("`r`n", "`r", "`n"),
-                    [StringSplitOptions]::None
-                )
-
-                [string[]]$StdErrLines = $StdErrInOneString.Split(
-                    [string[]]("`r`n", "`r", "`n"),
-                    [StringSplitOptions]::None
-                )
-            }
-        }
-
-        return [PSCustomObject]@{
-            'StandardOutput' = $StdOutLines
-            'StandardError'  = $StdErrLines
-            'ExitCode'       = $process.ExitCode
-            'Runtime'        = $process.ExitTime - $process.StartTime
-            'HandledError'   = $HandledError
-        }
-    }
-
-    [void]$Powershell.AddParameters(@{
-        'WorkingDirectory'       = $Path
-        'Executable'             = $Executable
-        'Arguments'              = $Arguments
-        'FallbackToShellExecute' = $FallbackToShellExecute
-    })
-
-    $Powershell.Runspace = $Runspace
-    $RunspaceStandardInput = [System.Management.Automation.PSDataCollection[PSObject]]::new()
-    $RunspaceStandardInput.Complete()
-    $RunspaceStandardOut = [System.Management.Automation.PSDataCollection[PSObject]]::new()
-<<<<<<< HEAD
-    [Datetime]$RunspaceStartTime = Get-Date
-    $PSAsyncRunspace = $Powershell.BeginInvoke($RunspaceStandardInput, $RunspaceStandardOut)
-
-    while ($PSAsyncRunspace.IsCompleted -eq $false) {
-        $ProcessRuntimeElapsed = (Get-Date) - $RunspaceStartTime
-        # Only start looking into processes if they have been running for x time,
-        # many are really short lived and don't need to be tested for 'hanging'
-        if ($ProcessRuntimeElapsed.TotalMinutes -gt 1) { # Set to low time of 1 minute intentionally during testing
-            if ($RunspaceStandardOut.Count -ge 1) {
-
-                $ProcessID = $RunspaceStandardOut[0]
-                $process   = Get-Process -Id $ProcessID
-                $TimeStamp = Get-Date -Format 'HH:mm:ss'
-
-                Write-Debug "[$TimeStamp] Process $($process.ID) has been running for $ProcessRuntimeElapsed"
-
-                # CALL DEBUG-LONGRUNNINGPROCESS
-                $ProcessDiagnostics = Debug-LongRunningProcess -Process $process
-                $ProcessDiagnostics | ConvertTo-Json -Depth 10 | Out-Host
-
-                if ($ProcessDiagnostics.AllThreadsWaiting -and $ProcessDiagnostics.InteractableWindows.Count -gt 0) {
-                    Write-Debug "CONCLUSION: The process looks blocked."
-                } else {
-                    Write-Debug "CONCLUSION: The process looks normal."
-                }
-                Write-Debug ""
-            }
-
-            Start-Sleep -Seconds 30
-        }
-
-        Start-Sleep -Milliseconds 200
-    }
-=======
-    $RunspaceTimer = [System.Diagnostics.Stopwatch]::new()
-    $RunspaceTimer.Start()
-    $PSAsyncRunspace = $Powershell.BeginInvoke($RunspaceStandardInput, $RunspaceStandardOut)
-
-    $WasPrinted = $true
-    while ($PSAsyncRunspace.IsCompleted -eq $false) {
-        # Print message once every 5 minutes
-        if ($RunspaceTimer.Elapsed.Minutes % 5 -eq 0) {
-            if (-not $WasPrinted) {
-                Write-Debug "Process '$Executable' has been running for $($RunspaceTimer.Elapsed)"
-                $WasPrinted = $true
-            }
-        } else {
-            $WasPrinted = $false
-        }
-        Start-Sleep -Milliseconds 200
-    }
-
-    $RunspaceTimer.Stop()
->>>>>>> 2353d014
-
-    # Print any unhandled / unexpected errors as warnings
-    if ($PowerShell.Streams.Error.Count -gt 0) {
-        foreach ($ErrorRecord in $PowerShell.Streams.Error.ReadAll()) {
-            Write-Warning $ErrorRecord
-        }
-    }
-
-    $PowerShell.Runspace.Dispose()
-    $PowerShell.Dispose()
-
-    # Test for NULL before indexing into array. RunspaceStandardOut can be null
-    # when the runspace aborted abormally, for example due to an exception.
-    if ($null -ne $RunspaceStandardOut -and $RunspaceStandardOut.Count -gt 0) {
-        switch ($RunspaceStandardOut[-1].HandledError) {
-            # Success case
-            0 {
-                $NonEmptyPredicate = [Predicate[string]] { -not [string]::IsNullOrWhiteSpace($args[0]) }
-
-                $StdOutFirstNonEmpty = [array]::FindIndex([string[]]$RunspaceStandardOut[-1].StandardOutput, $NonEmptyPredicate)
-                if ($StdOutFirstNonEmpty -ne -1) {
-                    $StdOutLastNonEmpty = [array]::FindLastIndex([string[]]$RunspaceStandardOut[-1].StandardOutput, $NonEmptyPredicate)
-                    $StdOutTrimmed = $RunspaceStandardOut[-1].StandardOutput[$StdOutFirstNonEmpty..$StdOutLastNonEmpty]
-                } else {
-                    $StdOutTrimmed = @()
-                }
-
-                $StdErrFirstNonEmpty = [array]::FindIndex([string[]]$RunspaceStandardOut[-1].StandardError, $NonEmptyPredicate)
-                if ($StdErrFirstNonEmpty -ne -1) {
-                    $StdErrLastNonEmpty = [array]::FindLastIndex([string[]]$RunspaceStandardOut[-1].StandardError, $NonEmptyPredicate)
-                    $StdErrTrimmed = $RunspaceStandardOut[-1].StandardError[$StdErrFirstNonEmpty..$StdErrLastNonEmpty]
-                } else {
-                    $StdErrTrimmed = @()
-                }
-
-                return [ExternalProcessResult]::new(
-                    [ExternalProcessError]::NONE,
-                    [ProcessReturnInformation]@{
-                        'FilePath'         = $Executable
-                        'Arguments'        = $Arguments
-                        'WorkingDirectory' = $Path
-                        'StandardOutput'   = $StdOutTrimmed
-                        'StandardError'    = $StdErrTrimmed
-                        'ExitCode'         = $RunspaceStandardOut[-1].ExitCode
-                        'Runtime'          = $RunspaceStandardOut[-1].Runtime
-                    }
-                )
-            }
-            # Error cases that are handled explicitly inside the runspace
-            1 {
-                Write-Warning "No new process was created or a handle to it could not be obtained."
-                Write-Warning "Executable was: '${Executable}' - this should *probably* not have happened"
-                return [ExternalProcessResult]::new(
-                    [ExternalProcessError]::PROCESS_NONE_CREATED,
-                    $null
-                )
-            }
-            2 {
-                return [ExternalProcessResult]::new(
-                    [ExternalProcessError]::UNKNOWN,
-                    $null
-                )
-            }
-            5 {
-                return [ExternalProcessResult]::new(
-                    [ExternalProcessError]::ACCESS_DENIED,
-                    $null
-                )
-            }
-            740 {
-                if (-not $FallbackToShellExecute) {
-                    Write-Warning "This process requires elevated privileges - falling back to ShellExecute, consider running PowerShell as Administrator"
-                    Write-Warning "Process output cannot be captured when running with ShellExecute!"
-                    return (Invoke-PackageCommand -Path:$Path -Executable:$Executable -Arguments:$Arguments -FallbackToShellExecute)
-                } else {
-                    return [ExternalProcessResult]::new(
-                        [ExternalProcessError]::PROCESS_REQUIRES_ELEVATION,
-                        $null
-                    )
-                }
-            }
-            193 {
-                if (-not $FallbackToShellExecute) {
-                    Write-Warning "The file to be run is not an executable - falling back to ShellExecute"
-                    return (Invoke-PackageCommand -Path:$Path -Executable:$Executable -Arguments:$Arguments -FallbackToShellExecute)
-                } else {
-                    return [ExternalProcessResult]::new(
-                        [ExternalProcessError]::FILE_NOT_EXECUTABLE,
-                        $null
-                    )
-                }
-            }
-        }
-    } else {
-        Write-Warning "The external process runspace did not run to completion because an unexpected error occurred."
-        return [ExternalProcessResult]::new(
-            [ExternalProcessError]::RUNSPACE_DIED_UNEXPECTEDLY,
-            $null
-        )
-    }
-
-    Write-Warning "An unexpected error occurred when trying to run the extenral process."
-    return [ExternalProcessResult]::new(
-        [ExternalProcessError]::UNKNOWN,
-        $null
-    )
-}
+﻿function Invoke-PackageCommand {
+    <#
+        .SYNOPSIS
+        Tries to run a command and returns an object containing an error
+        code and optionally information about the process that was run.
+
+        .PARAMETER Path
+
+        .PARAMETER Command
+        File path to the excutable and its arguments in one string.
+        The string can contain environment variables as well.
+
+        .PARAMETER Executable
+        File path to the executable to run. The path to the executable is currently not
+        resolved to an absolute path but run as-is. Variables are not expanded either.
+        Because of this the caller should already pass an absolute, verbatim path toArguments this parameter.
+
+        .PARAMETER Arguments
+        The optional command line arguments to run the executable with, as a single string.
+    #>
+
+    [CmdletBinding()]
+    [OutputType('ExternalProcessResult')]
+    Param (
+        [ValidateNotNullOrEmpty()]
+        [string]$Path,
+        [ValidateNotNullOrEmpty()]
+        [Parameter( Mandatory = $true, ParameterSetName = 'CommandString' )]
+        [string]$Command,
+        [Parameter( Mandatory = $true, ParameterSetName = 'ExeAndArgs' )]
+        [string]$Executable,
+        [Parameter( ParameterSetName = 'ExeAndArgs' )]
+        [string]$Arguments = '',
+        [switch]$FallbackToShellExecute
+    )
+
+    # Remove any trailing backslashes from the Path.
+    # This isn't necessary, because Split-ExecutableAndArguments can handle and trims
+    # extra backslashes, but this will make the path look more sane in errors and warnings.
+    $Path = $Path.TrimEnd('\')
+
+    if ($PSCmdlet.ParameterSetName -eq 'CommandString') {
+        # Lenovo sometimes forgets to put a directory separator betweeen %PACKAGEPATH% and the executable so make sure it's there
+        # If we end up with two backslashes, Split-ExecutableAndArguments removes the duplicate from the executable path, but
+        # we could still end up with a double-backslash after %PACKAGEPATH% somewhere in the arguments for now.
+        [string]$ExpandedCommandString = Resolve-CmdVariable -String $Command -ExtraVariables @{'PACKAGEPATH' = "${Path}\"; 'WINDOWS' = $env:SystemRoot}
+        $Executable, $Arguments = Split-ExecutableAndArguments -Command $ExpandedCommandString -WorkingDirectory $Path
+        # Split-ExecutableAndArguments returns NULL if no executable could be found
+        if (-not $Executable) {
+            Write-Warning "The command or file '$Command' could not be found from '$Path' and was not run"
+            return [ExternalProcessResult]::new(
+                [ExternalProcessError]::FILE_NOT_FOUND,
+                $null
+            )
+        }
+        $Arguments = Remove-CmdEscapeCharacter -String $Arguments
+    }
+
+    Write-Debug "Starting external process:`r`n  File: ${Executable}`r`n  Arguments: ${Arguments}`r`n  WorkingDirectory: ${Path}"
+
+    $Runspace = [System.Management.Automation.Runspaces.RunspaceFactory]::CreateOutOfProcessRunspace($null)
+    $Runspace.Open()
+
+    $Powershell = [PowerShell]::Create().AddScript{
+        [CmdletBinding()]
+        Param (
+            [ValidateNotNullOrEmpty()]
+            [string]$WorkingDirectory,
+            [ValidateNotNullOrEmpty()]
+            [Parameter( Mandatory = $true )]
+            [string]$Executable,
+            [string]$Arguments,
+            [switch]$FallbackToShellExecute
+        )
+
+        Set-StrictMode -Version 3.0
+
+        # This value is used to communicate problems and errors that can be handled and or remedied/retried
+        # internally to the calling function. It stays 0 when no known errors occurred.
+        $HandledError = 0
+        $ProcessStarted = $false
+        [string[]]$StdOutLines = @()
+        [string[]]$StdErrLines = @()
+
+        $process                                  = [System.Diagnostics.Process]::new()
+        $process.StartInfo.WindowStyle            = [System.Diagnostics.ProcessWindowStyle]::Hidden
+        $process.StartInfo.UseShellExecute        = $false
+        $process.StartInfo.WorkingDirectory       = $WorkingDirectory
+        $process.StartInfo.FileName               = $Executable
+        $process.StartInfo.Arguments              = $Arguments
+        $process.StartInfo.RedirectStandardOutput = $true
+        $process.StartInfo.RedirectStandardError  = $true
+
+        if ($FallbackToShellExecute) {
+            $process.StartInfo.UseShellExecute        = $true
+            $process.StartInfo.RedirectStandardOutput = $false
+            $process.StartInfo.RedirectStandardError  = $false
+        }
+
+        try {
+            if (-not $process.Start()) {
+                $HandledError = 1
+            } else {
+                $ProcessStarted = $true
+            }
+        }
+        catch {
+            # In case we get ERROR_ELEVATION_REQUIRED (740) retry with ShellExecute to elevate with UAC
+            if ($null -ne $_.Exception.InnerException -and $_.Exception.InnerException.NativeErrorCode -eq 740) {
+                $HandledError = 740
+            # In case we get ERROR_BAD_EXE_FORMAT (193) retry with ShellExecute to open files like MSI
+            } elseif ($null -ne $_.Exception.InnerException -and $_.Exception.InnerException.NativeErrorCode -eq 193) {
+                $HandledError = 193
+            # In case we get ERROR_ACCESS_DENIED (5) e.g. when the file could not be accessed by the running user
+            } elseif ($null -ne $_.Exception.InnerException -and $_.Exception.InnerException.NativeErrorCode -eq 5) {
+                $HandledError = 5
+            } else {
+                Write-Error $_
+                $HandledError = 2 # Any other Process.Start exception
+            }
+        }
+
+        if ($ProcessStarted) {
+            $process.ID
+
+            if (-not $FallbackToShellExecute) {
+                # When redirecting StandardOutput or StandardError you have to start reading the streams asynchronously, or else it can cause
+                # programs that output a lot (like package u3aud03w_w10 - Conexant USB Audio) to fill a stream and deadlock/hang indefinitely.
+                # See issue #25 and https://stackoverflow.com/questions/11531068/powershell-capturing-standard-out-and-error-with-process-object
+                $StdOutAsync = $process.StandardOutput.ReadToEndAsync()
+                $StdErrAsync = $process.StandardError.ReadToEndAsync()
+            }
+
+            $process.WaitForExit()
+
+            if (-not $FallbackToShellExecute) {
+                $StdOutInOneString = $StdOutAsync.GetAwaiter().GetResult()
+                $StdErrInOneString = $StdErrAsync.GetAwaiter().GetResult()
+
+                [string[]]$StdOutLines = $StdOutInOneString.Split(
+                    [string[]]("`r`n", "`r", "`n"),
+                    [StringSplitOptions]::None
+                )
+
+                [string[]]$StdErrLines = $StdErrInOneString.Split(
+                    [string[]]("`r`n", "`r", "`n"),
+                    [StringSplitOptions]::None
+                )
+            }
+        }
+
+        return [PSCustomObject]@{
+            'StandardOutput' = $StdOutLines
+            'StandardError'  = $StdErrLines
+            'ExitCode'       = $process.ExitCode
+            'Runtime'        = $process.ExitTime - $process.StartTime
+            'HandledError'   = $HandledError
+        }
+    }
+
+    [void]$Powershell.AddParameters(@{
+        'WorkingDirectory'       = $Path
+        'Executable'             = $Executable
+        'Arguments'              = $Arguments
+        'FallbackToShellExecute' = $FallbackToShellExecute
+    })
+
+    $Powershell.Runspace = $Runspace
+    $RunspaceStandardInput = [System.Management.Automation.PSDataCollection[PSObject]]::new()
+    $RunspaceStandardInput.Complete()
+    $RunspaceStandardOut = [System.Management.Automation.PSDataCollection[PSObject]]::new()
+    $RunspaceTimer = [System.Diagnostics.Stopwatch]::new()
+    $RunspaceTimer.Start()
+    $PSAsyncRunspace = $Powershell.BeginInvoke($RunspaceStandardInput, $RunspaceStandardOut)
+
+    $WasPrinted = $true
+    while ($PSAsyncRunspace.IsCompleted -eq $false) {
+        # Print message once every 5 minutes
+        if ($RunspaceTimer.Elapsed.Minutes % 5 -eq 0) {
+            if (-not $WasPrinted) {
+                Write-Debug "Process '$Executable' has been running for $($RunspaceTimer.Elapsed)"
+                $WasPrinted = $true
+            }
+        } else {
+            $WasPrinted = $false
+        }
+
+        # Only start looking into processes if they have been running for x time,
+        # many are really short lived and don't need to be tested for 'hanging'
+        if ($RunspaceTimer.Elapsed.TotalMinutes -gt 1) { # Set to low time of 1 minute intentionally during testing
+            if ($RunspaceStandardOut.Count -ge 1) {
+
+                $ProcessID = $RunspaceStandardOut[0]
+                $process   = Get-Process -Id $ProcessID
+
+                # CALL DEBUG-LONGRUNNINGPROCESS
+                $ProcessDiagnostics = Debug-LongRunningProcess -Process $process
+                $ProcessDiagnostics | ConvertTo-Json -Depth 10 | Out-Host
+
+                if ($ProcessDiagnostics.AllThreadsWaiting -and $ProcessDiagnostics.InteractableWindows.Count -gt 0) {
+                    Write-Debug "CONCLUSION: The process looks blocked."
+                } else {
+                    Write-Debug "CONCLUSION: The process looks normal."
+                }
+                Write-Debug ""
+            }
+
+            Start-Sleep -Seconds 30
+        }
+        Start-Sleep -Milliseconds 200
+    }
+
+    $RunspaceTimer.Stop()
+
+    # Print any unhandled / unexpected errors as warnings
+    if ($PowerShell.Streams.Error.Count -gt 0) {
+        foreach ($ErrorRecord in $PowerShell.Streams.Error.ReadAll()) {
+            Write-Warning $ErrorRecord
+        }
+    }
+
+    $PowerShell.Runspace.Dispose()
+    $PowerShell.Dispose()
+
+    # Test for NULL before indexing into array. RunspaceStandardOut can be null
+    # when the runspace aborted abormally, for example due to an exception.
+    if ($null -ne $RunspaceStandardOut -and $RunspaceStandardOut.Count -gt 0) {
+        switch ($RunspaceStandardOut[-1].HandledError) {
+            # Success case
+            0 {
+                $NonEmptyPredicate = [Predicate[string]] { -not [string]::IsNullOrWhiteSpace($args[0]) }
+
+                $StdOutFirstNonEmpty = [array]::FindIndex([string[]]$RunspaceStandardOut[-1].StandardOutput, $NonEmptyPredicate)
+                if ($StdOutFirstNonEmpty -ne -1) {
+                    $StdOutLastNonEmpty = [array]::FindLastIndex([string[]]$RunspaceStandardOut[-1].StandardOutput, $NonEmptyPredicate)
+                    $StdOutTrimmed = $RunspaceStandardOut[-1].StandardOutput[$StdOutFirstNonEmpty..$StdOutLastNonEmpty]
+                } else {
+                    $StdOutTrimmed = @()
+                }
+
+                $StdErrFirstNonEmpty = [array]::FindIndex([string[]]$RunspaceStandardOut[-1].StandardError, $NonEmptyPredicate)
+                if ($StdErrFirstNonEmpty -ne -1) {
+                    $StdErrLastNonEmpty = [array]::FindLastIndex([string[]]$RunspaceStandardOut[-1].StandardError, $NonEmptyPredicate)
+                    $StdErrTrimmed = $RunspaceStandardOut[-1].StandardError[$StdErrFirstNonEmpty..$StdErrLastNonEmpty]
+                } else {
+                    $StdErrTrimmed = @()
+                }
+
+                return [ExternalProcessResult]::new(
+                    [ExternalProcessError]::NONE,
+                    [ProcessReturnInformation]@{
+                        'FilePath'         = $Executable
+                        'Arguments'        = $Arguments
+                        'WorkingDirectory' = $Path
+                        'StandardOutput'   = $StdOutTrimmed
+                        'StandardError'    = $StdErrTrimmed
+                        'ExitCode'         = $RunspaceStandardOut[-1].ExitCode
+                        'Runtime'          = $RunspaceStandardOut[-1].Runtime
+                    }
+                )
+            }
+            # Error cases that are handled explicitly inside the runspace
+            1 {
+                Write-Warning "No new process was created or a handle to it could not be obtained."
+                Write-Warning "Executable was: '${Executable}' - this should *probably* not have happened"
+                return [ExternalProcessResult]::new(
+                    [ExternalProcessError]::PROCESS_NONE_CREATED,
+                    $null
+                )
+            }
+            2 {
+                return [ExternalProcessResult]::new(
+                    [ExternalProcessError]::UNKNOWN,
+                    $null
+                )
+            }
+            5 {
+                return [ExternalProcessResult]::new(
+                    [ExternalProcessError]::ACCESS_DENIED,
+                    $null
+                )
+            }
+            740 {
+                if (-not $FallbackToShellExecute) {
+                    Write-Warning "This process requires elevated privileges - falling back to ShellExecute, consider running PowerShell as Administrator"
+                    Write-Warning "Process output cannot be captured when running with ShellExecute!"
+                    return (Invoke-PackageCommand -Path:$Path -Executable:$Executable -Arguments:$Arguments -FallbackToShellExecute)
+                } else {
+                    return [ExternalProcessResult]::new(
+                        [ExternalProcessError]::PROCESS_REQUIRES_ELEVATION,
+                        $null
+                    )
+                }
+            }
+            193 {
+                if (-not $FallbackToShellExecute) {
+                    Write-Warning "The file to be run is not an executable - falling back to ShellExecute"
+                    return (Invoke-PackageCommand -Path:$Path -Executable:$Executable -Arguments:$Arguments -FallbackToShellExecute)
+                } else {
+                    return [ExternalProcessResult]::new(
+                        [ExternalProcessError]::FILE_NOT_EXECUTABLE,
+                        $null
+                    )
+                }
+            }
+        }
+    } else {
+        Write-Warning "The external process runspace did not run to completion because an unexpected error occurred."
+        return [ExternalProcessResult]::new(
+            [ExternalProcessError]::RUNSPACE_DIED_UNEXPECTEDLY,
+            $null
+        )
+    }
+
+    Write-Warning "An unexpected error occurred when trying to run the extenral process."
+    return [ExternalProcessResult]::new(
+        [ExternalProcessError]::UNKNOWN,
+        $null
+    )
+}
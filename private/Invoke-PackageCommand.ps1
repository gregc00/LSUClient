--- conflicted
+++ resolved
@@ -1,417 +1,411 @@
-﻿function Invoke-PackageCommand {
-    <#
-        .SYNOPSIS
-        Tries to run a command and returns an object containing an error
-        code and optionally information about the process that was run.
-
-        .PARAMETER Path
-
-        .PARAMETER Command
-        File path to the excutable and its arguments in one string.
-        The string can contain environment variables as well.
-
-        .PARAMETER Executable
-        File path to the executable to run. The path to the executable is currently not
-        resolved to an absolute path but run as-is. Variables are not expanded either.
-        Because of this the caller should already pass an absolute, verbatim path toArguments this parameter.
-
-        .PARAMETER Arguments
-        The optional command line arguments to run the executable with, as a single string.
-    #>
-
-    [CmdletBinding()]
-    [OutputType('ExternalProcessResult')]
-    [Diagnostics.CodeAnalysis.SuppressMessageAttribute(
-        'PSUseDeclaredVarsMoreThanAssignments',
-        'ProcessKilledTimeout',
-        Justification = 'https://github.com/PowerShell/PSScriptAnalyzer/issues/1163'
-    )]
-    Param (
-        [ValidateNotNullOrEmpty()]
-        [string]$Path,
-        [ValidateNotNullOrEmpty()]
-        [Parameter( Mandatory = $true, ParameterSetName = 'CommandString' )]
-        [string]$Command,
-        [Parameter( Mandatory = $true, ParameterSetName = 'ExeAndArgs' )]
-        [string]$Executable,
-        [Parameter( ParameterSetName = 'ExeAndArgs' )]
-        [string]$Arguments = '',
-        [switch]$FallbackToShellExecute,
-        [TimeSpan]$RuntimeLimit = [TimeSpan]::Zero
-    )
-
-    # Remove any trailing backslashes from the Path.
-    # This isn't necessary, because Split-ExecutableAndArguments can handle and trims
-    # extra backslashes, but this will make the path look more sane in errors and warnings.
-    $Path = $Path.TrimEnd('\')
-
-    if ($PSCmdlet.ParameterSetName -eq 'CommandString') {
-        # Lenovo sometimes forgets to put a directory separator betweeen %PACKAGEPATH% and the executable so make sure it's there
-        # If we end up with two backslashes, Split-ExecutableAndArguments removes the duplicate from the executable path, but
-        # we could still end up with a double-backslash after %PACKAGEPATH% somewhere in the arguments for now.
-        [string]$ExpandedCommandString = Resolve-CmdVariable -String $Command -ExtraVariables @{'PACKAGEPATH' = "${Path}\"; 'WINDOWS' = $env:SystemRoot}
-        $Executable, $Arguments = Split-ExecutableAndArguments -Command $ExpandedCommandString -WorkingDirectory $Path
-        # Split-ExecutableAndArguments returns NULL if no executable could be found
-        if (-not $Executable) {
-            Write-Warning "The command or file '$Command' could not be found from '$Path' and was not run"
-            return [ExternalProcessResult]::new(
-                [ExternalProcessError]::FILE_NOT_FOUND,
-                $null
-            )
-        }
-        $Arguments = Remove-CmdEscapeCharacter -String $Arguments
-    }
-
-    Write-Debug "Starting external process:`r`n  File: ${Executable}`r`n  Arguments: ${Arguments}`r`n  WorkingDirectory: ${Path}"
-
-    $Runspace = [System.Management.Automation.Runspaces.RunspaceFactory]::CreateOutOfProcessRunspace($null)
-    $Runspace.Open()
-    $Powershell = [PowerShell]::Create().AddScript{ $PID }
-    $Powershell.Runspace = $Runspace
-    $RunspacePID = $Powershell.Invoke() | Select-Object -First 1
-    $hRunspaceProcess = (Get-Process -Id $RunspacePID).Handle
-
-    $hJob = [LSUClient.JobAPI]::CreateJobObject([System.IntPtr]::Zero, $null)
-    [bool]$aptjoSuccess = [LSUClient.JobAPI]::AssignProcessToJobObject($hJob, $hRunspaceProcess)
-    Write-Debug "Added runspace process $RunspacePID to job: $aptjoSuccess"
-
-    $Powershell = [PowerShell]::Create().AddScript{
-        [CmdletBinding()]
-        Param (
-            [ValidateNotNullOrEmpty()]
-            [string]$WorkingDirectory,
-            [ValidateNotNullOrEmpty()]
-            [Parameter( Mandatory = $true )]
-            [string]$Executable,
-            [string]$Arguments,
-            [switch]$FallbackToShellExecute
-        )
-
-        Set-StrictMode -Version 3.0
-
-        # This value is used to communicate problems and errors that can be handled and or remedied/retried
-        # internally to the calling function. It stays 0 when no known errors occurred.
-        $HandledError = 0
-        $ProcessStarted = $false
-        [string[]]$StdOutLines = @()
-        [string[]]$StdErrLines = @()
-
-        $process = [System.Diagnostics.Process]::new()
-        # WindowStyle used to be set to 'Hidden', but it turns out that does nothing unless used with ShellExecute.
-        # It had just appeared to work because most processes run properly hidden and silent on their own, but the
-        # 'Hidden' setting did prevent navigating the Installers of non-unattended packages if they were invoked with
-        # UseShellExecute due to one of the fallback cases below.
-        # To keep behavior consistent whether using ShellExeute or not, WindowStyle is now always set to 'Normal'.
-        # https://docs.microsoft.com/en-us/dotnet/api/system.diagnostics.processwindowstyle?view=netframework-4.6.1
-        $process.StartInfo.WindowStyle            = [System.Diagnostics.ProcessWindowStyle]::Normal
-        $process.StartInfo.UseShellExecute        = $false
-        $process.StartInfo.WorkingDirectory       = $WorkingDirectory
-        $process.StartInfo.FileName               = $Executable
-        $process.StartInfo.Arguments              = $Arguments
-        $process.StartInfo.RedirectStandardOutput = $true
-        $process.StartInfo.RedirectStandardError  = $true
-
-        if ($FallbackToShellExecute) {
-            $process.StartInfo.UseShellExecute        = $true
-            $process.StartInfo.RedirectStandardOutput = $false
-            $process.StartInfo.RedirectStandardError  = $false
-        }
-
-        try {
-            if (-not $process.Start()) {
-                $HandledError = 1
-            } else {
-                $ProcessStarted = $true
-            }
-        }
-        catch {
-            # In case we get ERROR_ELEVATION_REQUIRED (740) retry with ShellExecute to elevate with UAC
-            if ($null -ne $_.Exception.InnerException -and $_.Exception.InnerException.NativeErrorCode -eq 740) {
-                $HandledError = 740
-            # In case we get ERROR_BAD_EXE_FORMAT (193) retry with ShellExecute to open files like MSI
-            } elseif ($null -ne $_.Exception.InnerException -and $_.Exception.InnerException.NativeErrorCode -eq 193) {
-                $HandledError = 193
-            # In case we get ERROR_ACCESS_DENIED (5) e.g. when the file could not be accessed by the running user
-            } elseif ($null -ne $_.Exception.InnerException -and $_.Exception.InnerException.NativeErrorCode -eq 5) {
-                $HandledError = 5
-            } else {
-                Write-Error $_
-                $HandledError = 2 # Any other Process.Start exception
-            }
-        }
-
-        if ($ProcessStarted) {
-            if (-not $FallbackToShellExecute) {
-                # When redirecting StandardOutput or StandardError you have to start reading the streams asynchronously, or else it can cause
-                # programs that output a lot (like package u3aud03w_w10 - Conexant USB Audio) to fill a stream and deadlock/hang indefinitely.
-                # See issue #25 and https://stackoverflow.com/questions/11531068/powershell-capturing-standard-out-and-error-with-process-object
-                $StdOutAsync = $process.StandardOutput.ReadToEndAsync()
-                $StdErrAsync = $process.StandardError.ReadToEndAsync()
-            }
-
-            $process.WaitForExit()
-
-            if (-not $FallbackToShellExecute) {
-                $StdOutInOneString = $StdOutAsync.GetAwaiter().GetResult()
-                $StdErrInOneString = $StdErrAsync.GetAwaiter().GetResult()
-
-                [string[]]$StdOutLines = $StdOutInOneString.Split(
-                    [string[]]("`r`n", "`r", "`n"),
-                    [StringSplitOptions]::None
-                )
-
-                [string[]]$StdErrLines = $StdErrInOneString.Split(
-                    [string[]]("`r`n", "`r", "`n"),
-                    [StringSplitOptions]::None
-                )
-            }
-        }
-
-        return [PSCustomObject]@{
-            'StandardOutput' = $StdOutLines
-            'StandardError'  = $StdErrLines
-            'ExitCode'       = $process.ExitCode
-            'Runtime'        = $process.ExitTime - $process.StartTime
-            'HandledError'   = $HandledError
-        }
-    }
-
-    [void]$Powershell.AddParameters(@{
-        'WorkingDirectory'       = $Path
-        'Executable'             = $Executable
-        'Arguments'              = $Arguments
-        'FallbackToShellExecute' = $FallbackToShellExecute
-    })
-
-    $Powershell.Runspace = $Runspace
-    $RunspaceStandardInput = [System.Management.Automation.PSDataCollection[PSObject]]::new()
-    $RunspaceStandardInput.Complete()
-    $RunspaceStandardOut = [System.Management.Automation.PSDataCollection[PSObject]]::new()
-    $RunspaceTimer = [System.Diagnostics.Stopwatch]::new()
-    $RunspaceTimer.Start()
-    $PSAsyncRunspace = $Powershell.BeginInvoke($RunspaceStandardInput, $RunspaceStandardOut)
-
-<<<<<<< HEAD
-=======
-    [bool]$ProcessKilledTimeout = $false
->>>>>>> e6e816b5
-    [TimeSpan]$LastPrinted = [TimeSpan]::FromMinutes(4)
-    while ($PSAsyncRunspace.IsCompleted -eq $false) {
-        # Print message once every minute after an initial 5 minutes of silence
-        if ($RunspaceTimer.Elapsed - $LastPrinted -ge [TimeSpan]::FromMinutes(1)) {
-            Write-Warning "Process '$Executable' has been running for $($RunspaceTimer.Elapsed)"
-            $LastPrinted = $RunspaceTimer.Elapsed
-<<<<<<< HEAD
-=======
-        }
-
-        # Stop processes after exceeding runtime limit
-        if ($RuntimeLimit -gt [TimeSpan]::Zero -and $RunspaceTimer.Elapsed -gt $RuntimeLimit) {
-            Write-Warning "Process has exceeded the configured runtime limit of $RunTimeLimit"
-
-            [int]$ListPtrSize = [System.Runtime.InteropServices.Marshal]::SizeOf([LSUClient.JobAPI+JOBOBJECT_BASIC_PROCESS_ID_LIST]::new());
-            [System.IntPtr]$JobListPtr = [System.Runtime.InteropServices.Marshal]::AllocHGlobal($ListPtrSize)
-
-            # QueryInformationJobObject does not write any data out to lpJobObjectInformation (no NumberOfAssignedProcesses) under WOW (PowerShell x86) if it fails:
-            # https://social.msdn.microsoft.com/Forums/office/en-US/41a7b8c9-6b5e-4c91-b92d-31310522d0cd/wow64-issue-with-queryinformationjobobject-and-jobobjectbasicprocessidlist-including-windows-10?forum=windowssdk
-            # This means we just have to continually increase the buffer until it's large enough for QueryInformationJobObject to succeed.
-            [int]$GuessNumberOfAssignedProcesses = 0
-
-            # Retry ERROR_MORE_DATA in a loop because it *could* run into a race condition where a new process is spawned
-            # exactly in between allocating the memory we think we need and the next call to QueryInformationJobObject
-            do {
-                [System.UInt32]$qijoReturnLength = 0
-                [bool]$qijoSuccess = [LSUClient.JobAPI]::QueryInformationJobObject($hJob, 3, $JobListPtr, $ListPtrSize, [ref] $qijoReturnLength)
-                $Win32Error = [System.Runtime.InteropServices.Marshal]::GetLastWin32Error()
-
-                $JobList = [System.Runtime.InteropServices.Marshal]::PtrToStructure($JobListPtr, [Type][LSUClient.JobAPI+JOBOBJECT_BASIC_PROCESS_ID_LIST])
-
-                Write-Debug "QueryInformationJobObject: returned $qijoSuccess, last error: $Win32Error, bytes written: $qijoReturnLength"
-
-                if (-not $qijoSuccess -and $Win32Error -eq 234) {
-                    if ($qijoReturnLength -eq 0) {
-                        # Because AllocHGlobal doesn't zero the memory it allocates, the struct will be filled with random data
-                        # if QueryInformationJobObject did not overwrite it so we cannot use NumberOfAssignedProcesses and have to guess
-                        $GuessNumberOfAssignedProcesses += 2
-                        [int]$ListPtrSize = [System.Runtime.InteropServices.Marshal]::SizeOf($JobList) + $GuessNumberOfAssignedProcesses * [System.IntPtr]::Size
-                    } else {
-                        [int]$ListPtrSize = [System.Runtime.InteropServices.Marshal]::SizeOf($JobList) + ($JobList.NumberOfAssignedProcesses - 1) * [System.IntPtr]::Size
-                    }
-                    [System.IntPtr]$JobListPtr = [System.Runtime.InteropServices.Marshal]::ReAllocHGlobal($JobListPtr, $ListPtrSize)
-                    $RetryMoreData = $true
-                } else {
-                    $RetryMoreData = $false
-                }
-            } while ($RetryMoreData)
-
-            [System.IntPtr[]]$ProcessIdList = [System.IntPtr[]]::new($JobList.NumberOfProcessIdsInList)
-            # It's possible the processes and runspace have exited by this point
-            if ($JobList.NumberOfProcessIdsInList -gt 0) {
-                # Get the first process ID directly from the marshaled struct
-                $ProcessIdList[0] = $JobList.ProcessIdList
-                $PIDListPointer = [System.IntPtr]::Add($JobListPtr, [System.Runtime.InteropServices.Marshal]::SizeOf([LSUClient.JobAPI+JOBOBJECT_BASIC_PROCESS_ID_LIST]::new()))
-                # Copy the others (variable length) from unmanaged memory manually
-                [System.Runtime.InteropServices.Marshal]::Copy($PIDListPointer, $ProcessIdList, 1, $JobList.NumberOfProcessIdsInList - 1)
-            }
-
-            [System.Runtime.InteropServices.Marshal]::FreeHGlobal($JobListPtr)
-
-            # Filter out our PowerShell runspace process
-            $ProcessIdList = $ProcessIdList -ne $RunspacePID
-            Write-Debug "Process IDs in job (without runspace): $ProcessIdList"
-
-            if ($ProcessIdList) {
-                foreach ($ProcessId in $ProcessIdList) {
-                    $Process = Get-Process -Id $ProcessId
-
-                    $ProcessDiagnostics = Debug-LongRunningProcess -Process $Process
-                    if ($ProcessDiagnostics.WindowCount -gt 0) {
-                        Write-Warning "Process has windows open, this can help troubleshoot why it timed out:"
-                        foreach ($OpenWindow in $ProcessDiagnostics.InteractableWindows) {
-                            Write-Warning "- Title: -------------------------------------------"
-                            Write-Warning $OpenWindow.WindowTitle
-                            Write-Warning "- Content: -----------------------------------------"
-                            $OpenWindow.WindowText | Write-Warning
-                            Write-Warning "----------------------------------------------------"
-                        }
-                    }
-                }
-
-                Get-Process -Id $ProcessIdList -ErrorAction Ignore | ForEach-Object {
-                    # It's possible for a process (object) to linger and be "get-able"
-                    # for a short while after it has already exited. Kill() won't throw
-                    # on these processes, but they didn't technically get "killed" by us
-                    if (-not $_.HasExited) {
-                        Write-Warning "Killing process $($_.Id) '$($_.ProcessName)' due to exceeding time limit ..."
-                        try {
-                            $_.Kill()
-                            # Only set ProcessKilledTimeout if Kill() ran and succeeded
-                            $ProcessKilledTimeout = $true
-                        }
-                        catch [InvalidOperationException] { <# Process has exited in the meantime, which is fine #> }
-                    }
-                }
-            }
->>>>>>> e6e816b5
-        }
-
-        Start-Sleep -Milliseconds 200
-    }
-
-    $RunspaceTimer.Stop()
-
-    # Print any unhandled / unexpected errors as warnings
-    if ($PowerShell.Streams.Error.Count -gt 0) {
-        foreach ($ErrorRecord in $PowerShell.Streams.Error.ReadAll()) {
-            Write-Warning $ErrorRecord
-        }
-    }
-
-    $PowerShell.Runspace.Dispose()
-    $PowerShell.Dispose()
-    if (-not [LSUClient.JobAPI]::CloseHandle($hJob)) {
-        Write-Debug "CloseHandle failed for hJob handle"
-    }
-
-    # Test for NULL before indexing into array. RunspaceStandardOut can be null
-    # when the runspace aborted abormally, for example due to an exception.
-    if ($null -ne $RunspaceStandardOut -and $RunspaceStandardOut.Count -gt 0) {
-        switch ($RunspaceStandardOut[-1].HandledError) {
-            # Success case
-            0 {
-                $NonEmptyPredicate = [Predicate[string]] { -not [string]::IsNullOrWhiteSpace($args[0]) }
-
-                $StdOutFirstNonEmpty = [array]::FindIndex([string[]]$RunspaceStandardOut[-1].StandardOutput, $NonEmptyPredicate)
-                if ($StdOutFirstNonEmpty -ne -1) {
-                    $StdOutLastNonEmpty = [array]::FindLastIndex([string[]]$RunspaceStandardOut[-1].StandardOutput, $NonEmptyPredicate)
-                    $StdOutTrimmed = $RunspaceStandardOut[-1].StandardOutput[$StdOutFirstNonEmpty..$StdOutLastNonEmpty]
-                } else {
-                    $StdOutTrimmed = @()
-                }
-
-                $StdErrFirstNonEmpty = [array]::FindIndex([string[]]$RunspaceStandardOut[-1].StandardError, $NonEmptyPredicate)
-                if ($StdErrFirstNonEmpty -ne -1) {
-                    $StdErrLastNonEmpty = [array]::FindLastIndex([string[]]$RunspaceStandardOut[-1].StandardError, $NonEmptyPredicate)
-                    $StdErrTrimmed = $RunspaceStandardOut[-1].StandardError[$StdErrFirstNonEmpty..$StdErrLastNonEmpty]
-                } else {
-                    $StdErrTrimmed = @()
-                }
-
-                $ReturnErr = if ($ProcessKilledTimeout) {
-                    [ExternalProcessError]::PROCESS_KILLED_TIMELIMIT
-                } else {
-                    [ExternalProcessError]::NONE
-                }
-
-                return [ExternalProcessResult]::new(
-                    $ReturnErr,
-                    [ProcessReturnInformation]@{
-                        'FilePath'         = $Executable
-                        'Arguments'        = $Arguments
-                        'WorkingDirectory' = $Path
-                        'StandardOutput'   = $StdOutTrimmed
-                        'StandardError'    = $StdErrTrimmed
-                        'ExitCode'         = $RunspaceStandardOut[-1].ExitCode
-                        'Runtime'          = $RunspaceStandardOut[-1].Runtime
-                    }
-                )
-            }
-            # Error cases that are handled explicitly inside the runspace
-            1 {
-                Write-Warning "No new process was created or a handle to it could not be obtained."
-                Write-Warning "Executable was: '${Executable}' - this should *probably* not have happened"
-                return [ExternalProcessResult]::new(
-                    [ExternalProcessError]::PROCESS_NONE_CREATED,
-                    $null
-                )
-            }
-            2 {
-                return [ExternalProcessResult]::new(
-                    [ExternalProcessError]::UNKNOWN,
-                    $null
-                )
-            }
-            5 {
-                return [ExternalProcessResult]::new(
-                    [ExternalProcessError]::ACCESS_DENIED,
-                    $null
-                )
-            }
-            740 {
-                if (-not $FallbackToShellExecute) {
-                    Write-Warning "This process requires elevated privileges - falling back to ShellExecute, consider running PowerShell as Administrator"
-                    Write-Warning "Process output cannot be captured when running with ShellExecute!"
-                    return (Invoke-PackageCommand -Path:$Path -Executable:$Executable -Arguments:$Arguments -FallbackToShellExecute -RuntimeLimit $RuntimeLimit)
-                } else {
-                    return [ExternalProcessResult]::new(
-                        [ExternalProcessError]::PROCESS_REQUIRES_ELEVATION,
-                        $null
-                    )
-                }
-            }
-            193 {
-                if (-not $FallbackToShellExecute) {
-                    Write-Warning "The file to be run is not an executable - falling back to ShellExecute"
-                    return (Invoke-PackageCommand -Path:$Path -Executable:$Executable -Arguments:$Arguments -FallbackToShellExecute -RuntimeLimit $RuntimeLimit)
-                } else {
-                    return [ExternalProcessResult]::new(
-                        [ExternalProcessError]::FILE_NOT_EXECUTABLE,
-                        $null
-                    )
-                }
-            }
-        }
-    } else {
-        Write-Warning "The external process runspace did not run to completion because an unexpected error occurred."
-        return [ExternalProcessResult]::new(
-            [ExternalProcessError]::RUNSPACE_DIED_UNEXPECTEDLY,
-            $null
-        )
-    }
-
-    Write-Warning "An unexpected error occurred when trying to run the extenral process."
-    return [ExternalProcessResult]::new(
-        [ExternalProcessError]::UNKNOWN,
-        $null
-    )
-}
+﻿function Invoke-PackageCommand {
+    <#
+        .SYNOPSIS
+        Tries to run a command and returns an object containing an error
+        code and optionally information about the process that was run.
+
+        .PARAMETER Path
+
+        .PARAMETER Command
+        File path to the excutable and its arguments in one string.
+        The string can contain environment variables as well.
+
+        .PARAMETER Executable
+        File path to the executable to run. The path to the executable is currently not
+        resolved to an absolute path but run as-is. Variables are not expanded either.
+        Because of this the caller should already pass an absolute, verbatim path toArguments this parameter.
+
+        .PARAMETER Arguments
+        The optional command line arguments to run the executable with, as a single string.
+    #>
+
+    [CmdletBinding()]
+    [OutputType('ExternalProcessResult')]
+    [Diagnostics.CodeAnalysis.SuppressMessageAttribute(
+        'PSUseDeclaredVarsMoreThanAssignments',
+        'ProcessKilledTimeout',
+        Justification = 'https://github.com/PowerShell/PSScriptAnalyzer/issues/1163'
+    )]
+    Param (
+        [ValidateNotNullOrEmpty()]
+        [string]$Path,
+        [ValidateNotNullOrEmpty()]
+        [Parameter( Mandatory = $true, ParameterSetName = 'CommandString' )]
+        [string]$Command,
+        [Parameter( Mandatory = $true, ParameterSetName = 'ExeAndArgs' )]
+        [string]$Executable,
+        [Parameter( ParameterSetName = 'ExeAndArgs' )]
+        [string]$Arguments = '',
+        [switch]$FallbackToShellExecute,
+        [TimeSpan]$RuntimeLimit = [TimeSpan]::Zero
+    )
+
+    # Remove any trailing backslashes from the Path.
+    # This isn't necessary, because Split-ExecutableAndArguments can handle and trims
+    # extra backslashes, but this will make the path look more sane in errors and warnings.
+    $Path = $Path.TrimEnd('\')
+
+    if ($PSCmdlet.ParameterSetName -eq 'CommandString') {
+        # Lenovo sometimes forgets to put a directory separator betweeen %PACKAGEPATH% and the executable so make sure it's there
+        # If we end up with two backslashes, Split-ExecutableAndArguments removes the duplicate from the executable path, but
+        # we could still end up with a double-backslash after %PACKAGEPATH% somewhere in the arguments for now.
+        [string]$ExpandedCommandString = Resolve-CmdVariable -String $Command -ExtraVariables @{'PACKAGEPATH' = "${Path}\"; 'WINDOWS' = $env:SystemRoot}
+        $Executable, $Arguments = Split-ExecutableAndArguments -Command $ExpandedCommandString -WorkingDirectory $Path
+        # Split-ExecutableAndArguments returns NULL if no executable could be found
+        if (-not $Executable) {
+            Write-Warning "The command or file '$Command' could not be found from '$Path' and was not run"
+            return [ExternalProcessResult]::new(
+                [ExternalProcessError]::FILE_NOT_FOUND,
+                $null
+            )
+        }
+        $Arguments = Remove-CmdEscapeCharacter -String $Arguments
+    }
+
+    Write-Debug "Starting external process:`r`n  File: ${Executable}`r`n  Arguments: ${Arguments}`r`n  WorkingDirectory: ${Path}"
+
+    $Runspace = [System.Management.Automation.Runspaces.RunspaceFactory]::CreateOutOfProcessRunspace($null)
+    $Runspace.Open()
+    $Powershell = [PowerShell]::Create().AddScript{ $PID }
+    $Powershell.Runspace = $Runspace
+    $RunspacePID = $Powershell.Invoke() | Select-Object -First 1
+    $hRunspaceProcess = (Get-Process -Id $RunspacePID).Handle
+
+    $hJob = [LSUClient.JobAPI]::CreateJobObject([System.IntPtr]::Zero, $null)
+    [bool]$aptjoSuccess = [LSUClient.JobAPI]::AssignProcessToJobObject($hJob, $hRunspaceProcess)
+    Write-Debug "Added runspace process $RunspacePID to job: $aptjoSuccess"
+
+    $Powershell = [PowerShell]::Create().AddScript{
+        [CmdletBinding()]
+        Param (
+            [ValidateNotNullOrEmpty()]
+            [string]$WorkingDirectory,
+            [ValidateNotNullOrEmpty()]
+            [Parameter( Mandatory = $true )]
+            [string]$Executable,
+            [string]$Arguments,
+            [switch]$FallbackToShellExecute
+        )
+
+        Set-StrictMode -Version 3.0
+
+        # This value is used to communicate problems and errors that can be handled and or remedied/retried
+        # internally to the calling function. It stays 0 when no known errors occurred.
+        $HandledError = 0
+        $ProcessStarted = $false
+        [string[]]$StdOutLines = @()
+        [string[]]$StdErrLines = @()
+
+        $process = [System.Diagnostics.Process]::new()
+        # WindowStyle used to be set to 'Hidden', but it turns out that does nothing unless used with ShellExecute.
+        # It had just appeared to work because most processes run properly hidden and silent on their own, but the
+        # 'Hidden' setting did prevent navigating the Installers of non-unattended packages if they were invoked with
+        # UseShellExecute due to one of the fallback cases below.
+        # To keep behavior consistent whether using ShellExeute or not, WindowStyle is now always set to 'Normal'.
+        # https://docs.microsoft.com/en-us/dotnet/api/system.diagnostics.processwindowstyle?view=netframework-4.6.1
+        $process.StartInfo.WindowStyle            = [System.Diagnostics.ProcessWindowStyle]::Normal
+        $process.StartInfo.UseShellExecute        = $false
+        $process.StartInfo.WorkingDirectory       = $WorkingDirectory
+        $process.StartInfo.FileName               = $Executable
+        $process.StartInfo.Arguments              = $Arguments
+        $process.StartInfo.RedirectStandardOutput = $true
+        $process.StartInfo.RedirectStandardError  = $true
+
+        if ($FallbackToShellExecute) {
+            $process.StartInfo.UseShellExecute        = $true
+            $process.StartInfo.RedirectStandardOutput = $false
+            $process.StartInfo.RedirectStandardError  = $false
+        }
+
+        try {
+            if (-not $process.Start()) {
+                $HandledError = 1
+            } else {
+                $ProcessStarted = $true
+            }
+        }
+        catch {
+            # In case we get ERROR_ELEVATION_REQUIRED (740) retry with ShellExecute to elevate with UAC
+            if ($null -ne $_.Exception.InnerException -and $_.Exception.InnerException.NativeErrorCode -eq 740) {
+                $HandledError = 740
+            # In case we get ERROR_BAD_EXE_FORMAT (193) retry with ShellExecute to open files like MSI
+            } elseif ($null -ne $_.Exception.InnerException -and $_.Exception.InnerException.NativeErrorCode -eq 193) {
+                $HandledError = 193
+            # In case we get ERROR_ACCESS_DENIED (5) e.g. when the file could not be accessed by the running user
+            } elseif ($null -ne $_.Exception.InnerException -and $_.Exception.InnerException.NativeErrorCode -eq 5) {
+                $HandledError = 5
+            } else {
+                Write-Error $_
+                $HandledError = 2 # Any other Process.Start exception
+            }
+        }
+
+        if ($ProcessStarted) {
+            if (-not $FallbackToShellExecute) {
+                # When redirecting StandardOutput or StandardError you have to start reading the streams asynchronously, or else it can cause
+                # programs that output a lot (like package u3aud03w_w10 - Conexant USB Audio) to fill a stream and deadlock/hang indefinitely.
+                # See issue #25 and https://stackoverflow.com/questions/11531068/powershell-capturing-standard-out-and-error-with-process-object
+                $StdOutAsync = $process.StandardOutput.ReadToEndAsync()
+                $StdErrAsync = $process.StandardError.ReadToEndAsync()
+            }
+
+            $process.WaitForExit()
+
+            if (-not $FallbackToShellExecute) {
+                $StdOutInOneString = $StdOutAsync.GetAwaiter().GetResult()
+                $StdErrInOneString = $StdErrAsync.GetAwaiter().GetResult()
+
+                [string[]]$StdOutLines = $StdOutInOneString.Split(
+                    [string[]]("`r`n", "`r", "`n"),
+                    [StringSplitOptions]::None
+                )
+
+                [string[]]$StdErrLines = $StdErrInOneString.Split(
+                    [string[]]("`r`n", "`r", "`n"),
+                    [StringSplitOptions]::None
+                )
+            }
+        }
+
+        return [PSCustomObject]@{
+            'StandardOutput' = $StdOutLines
+            'StandardError'  = $StdErrLines
+            'ExitCode'       = $process.ExitCode
+            'Runtime'        = $process.ExitTime - $process.StartTime
+            'HandledError'   = $HandledError
+        }
+    }
+
+    [void]$Powershell.AddParameters(@{
+        'WorkingDirectory'       = $Path
+        'Executable'             = $Executable
+        'Arguments'              = $Arguments
+        'FallbackToShellExecute' = $FallbackToShellExecute
+    })
+
+    $Powershell.Runspace = $Runspace
+    $RunspaceStandardInput = [System.Management.Automation.PSDataCollection[PSObject]]::new()
+    $RunspaceStandardInput.Complete()
+    $RunspaceStandardOut = [System.Management.Automation.PSDataCollection[PSObject]]::new()
+    $RunspaceTimer = [System.Diagnostics.Stopwatch]::new()
+    $RunspaceTimer.Start()
+    $PSAsyncRunspace = $Powershell.BeginInvoke($RunspaceStandardInput, $RunspaceStandardOut)
+
+    [bool]$ProcessKilledTimeout = $false
+    [TimeSpan]$LastPrinted = [TimeSpan]::FromMinutes(4)
+    while ($PSAsyncRunspace.IsCompleted -eq $false) {
+        # Print message once every minute after an initial 5 minutes of silence
+        if ($RunspaceTimer.Elapsed - $LastPrinted -ge [TimeSpan]::FromMinutes(1)) {
+            Write-Warning "Process '$Executable' has been running for $($RunspaceTimer.Elapsed)"
+            $LastPrinted = $RunspaceTimer.Elapsed
+        }
+
+        # Stop processes after exceeding runtime limit
+        if ($RuntimeLimit -gt [TimeSpan]::Zero -and $RunspaceTimer.Elapsed -gt $RuntimeLimit) {
+            Write-Warning "Process has exceeded the configured runtime limit of $RunTimeLimit"
+
+            [int]$ListPtrSize = [System.Runtime.InteropServices.Marshal]::SizeOf([LSUClient.JobAPI+JOBOBJECT_BASIC_PROCESS_ID_LIST]::new());
+            [System.IntPtr]$JobListPtr = [System.Runtime.InteropServices.Marshal]::AllocHGlobal($ListPtrSize)
+
+            # QueryInformationJobObject does not write any data out to lpJobObjectInformation (no NumberOfAssignedProcesses) under WOW (PowerShell x86) if it fails:
+            # https://social.msdn.microsoft.com/Forums/office/en-US/41a7b8c9-6b5e-4c91-b92d-31310522d0cd/wow64-issue-with-queryinformationjobobject-and-jobobjectbasicprocessidlist-including-windows-10?forum=windowssdk
+            # This means we just have to continually increase the buffer until it's large enough for QueryInformationJobObject to succeed.
+            [int]$GuessNumberOfAssignedProcesses = 0
+
+            # Retry ERROR_MORE_DATA in a loop because it *could* run into a race condition where a new process is spawned
+            # exactly in between allocating the memory we think we need and the next call to QueryInformationJobObject
+            do {
+                [System.UInt32]$qijoReturnLength = 0
+                [bool]$qijoSuccess = [LSUClient.JobAPI]::QueryInformationJobObject($hJob, 3, $JobListPtr, $ListPtrSize, [ref] $qijoReturnLength)
+                $Win32Error = [System.Runtime.InteropServices.Marshal]::GetLastWin32Error()
+
+                $JobList = [System.Runtime.InteropServices.Marshal]::PtrToStructure($JobListPtr, [Type][LSUClient.JobAPI+JOBOBJECT_BASIC_PROCESS_ID_LIST])
+
+                Write-Debug "QueryInformationJobObject: returned $qijoSuccess, last error: $Win32Error, bytes written: $qijoReturnLength"
+
+                if (-not $qijoSuccess -and $Win32Error -eq 234) {
+                    if ($qijoReturnLength -eq 0) {
+                        # Because AllocHGlobal doesn't zero the memory it allocates, the struct will be filled with random data
+                        # if QueryInformationJobObject did not overwrite it so we cannot use NumberOfAssignedProcesses and have to guess
+                        $GuessNumberOfAssignedProcesses += 2
+                        [int]$ListPtrSize = [System.Runtime.InteropServices.Marshal]::SizeOf($JobList) + $GuessNumberOfAssignedProcesses * [System.IntPtr]::Size
+                    } else {
+                        [int]$ListPtrSize = [System.Runtime.InteropServices.Marshal]::SizeOf($JobList) + ($JobList.NumberOfAssignedProcesses - 1) * [System.IntPtr]::Size
+                    }
+                    [System.IntPtr]$JobListPtr = [System.Runtime.InteropServices.Marshal]::ReAllocHGlobal($JobListPtr, $ListPtrSize)
+                    $RetryMoreData = $true
+                } else {
+                    $RetryMoreData = $false
+                }
+            } while ($RetryMoreData)
+
+            [System.IntPtr[]]$ProcessIdList = [System.IntPtr[]]::new($JobList.NumberOfProcessIdsInList)
+            # It's possible the processes and runspace have exited by this point
+            if ($JobList.NumberOfProcessIdsInList -gt 0) {
+                # Get the first process ID directly from the marshaled struct
+                $ProcessIdList[0] = $JobList.ProcessIdList
+                $PIDListPointer = [System.IntPtr]::Add($JobListPtr, [System.Runtime.InteropServices.Marshal]::SizeOf([LSUClient.JobAPI+JOBOBJECT_BASIC_PROCESS_ID_LIST]::new()))
+                # Copy the others (variable length) from unmanaged memory manually
+                [System.Runtime.InteropServices.Marshal]::Copy($PIDListPointer, $ProcessIdList, 1, $JobList.NumberOfProcessIdsInList - 1)
+            }
+
+            [System.Runtime.InteropServices.Marshal]::FreeHGlobal($JobListPtr)
+
+            # Filter out our PowerShell runspace process
+            $ProcessIdList = $ProcessIdList -ne $RunspacePID
+            Write-Debug "Process IDs in job (without runspace): $ProcessIdList"
+
+            if ($ProcessIdList) {
+                foreach ($ProcessId in $ProcessIdList) {
+                    $Process = Get-Process -Id $ProcessId
+
+                    $ProcessDiagnostics = Debug-LongRunningProcess -Process $Process
+                    if ($ProcessDiagnostics.WindowCount -gt 0) {
+                        Write-Warning "Process has windows open, this can help troubleshoot why it timed out:"
+                        foreach ($OpenWindow in $ProcessDiagnostics.InteractableWindows) {
+                            Write-Warning "- Title: -------------------------------------------"
+                            Write-Warning $OpenWindow.WindowTitle
+                            Write-Warning "- Content: -----------------------------------------"
+                            $OpenWindow.WindowText | Write-Warning
+                            Write-Warning "----------------------------------------------------"
+                        }
+                    }
+                }
+
+                Get-Process -Id $ProcessIdList -ErrorAction Ignore | ForEach-Object {
+                    # It's possible for a process (object) to linger and be "get-able"
+                    # for a short while after it has already exited. Kill() won't throw
+                    # on these processes, but they didn't technically get "killed" by us
+                    if (-not $_.HasExited) {
+                        Write-Warning "Killing process $($_.Id) '$($_.ProcessName)' due to exceeding time limit ..."
+                        try {
+                            $_.Kill()
+                            # Only set ProcessKilledTimeout if Kill() ran and succeeded
+                            $ProcessKilledTimeout = $true
+                        }
+                        catch [InvalidOperationException] { <# Process has exited in the meantime, which is fine #> }
+                    }
+                }
+            }
+        }
+
+        Start-Sleep -Milliseconds 200
+    }
+
+    $RunspaceTimer.Stop()
+
+    # Print any unhandled / unexpected errors as warnings
+    if ($PowerShell.Streams.Error.Count -gt 0) {
+        foreach ($ErrorRecord in $PowerShell.Streams.Error.ReadAll()) {
+            Write-Warning $ErrorRecord
+        }
+    }
+
+    $PowerShell.Runspace.Dispose()
+    $PowerShell.Dispose()
+    if (-not [LSUClient.JobAPI]::CloseHandle($hJob)) {
+        Write-Debug "CloseHandle failed for hJob handle"
+    }
+
+    # Test for NULL before indexing into array. RunspaceStandardOut can be null
+    # when the runspace aborted abormally, for example due to an exception.
+    if ($null -ne $RunspaceStandardOut -and $RunspaceStandardOut.Count -gt 0) {
+        switch ($RunspaceStandardOut[-1].HandledError) {
+            # Success case
+            0 {
+                $NonEmptyPredicate = [Predicate[string]] { -not [string]::IsNullOrWhiteSpace($args[0]) }
+
+                $StdOutFirstNonEmpty = [array]::FindIndex([string[]]$RunspaceStandardOut[-1].StandardOutput, $NonEmptyPredicate)
+                if ($StdOutFirstNonEmpty -ne -1) {
+                    $StdOutLastNonEmpty = [array]::FindLastIndex([string[]]$RunspaceStandardOut[-1].StandardOutput, $NonEmptyPredicate)
+                    $StdOutTrimmed = $RunspaceStandardOut[-1].StandardOutput[$StdOutFirstNonEmpty..$StdOutLastNonEmpty]
+                } else {
+                    $StdOutTrimmed = @()
+                }
+
+                $StdErrFirstNonEmpty = [array]::FindIndex([string[]]$RunspaceStandardOut[-1].StandardError, $NonEmptyPredicate)
+                if ($StdErrFirstNonEmpty -ne -1) {
+                    $StdErrLastNonEmpty = [array]::FindLastIndex([string[]]$RunspaceStandardOut[-1].StandardError, $NonEmptyPredicate)
+                    $StdErrTrimmed = $RunspaceStandardOut[-1].StandardError[$StdErrFirstNonEmpty..$StdErrLastNonEmpty]
+                } else {
+                    $StdErrTrimmed = @()
+                }
+
+                $ReturnErr = if ($ProcessKilledTimeout) {
+                    [ExternalProcessError]::PROCESS_KILLED_TIMELIMIT
+                } else {
+                    [ExternalProcessError]::NONE
+                }
+
+                return [ExternalProcessResult]::new(
+                    $ReturnErr,
+                    [ProcessReturnInformation]@{
+                        'FilePath'         = $Executable
+                        'Arguments'        = $Arguments
+                        'WorkingDirectory' = $Path
+                        'StandardOutput'   = $StdOutTrimmed
+                        'StandardError'    = $StdErrTrimmed
+                        'ExitCode'         = $RunspaceStandardOut[-1].ExitCode
+                        'Runtime'          = $RunspaceStandardOut[-1].Runtime
+                    }
+                )
+            }
+            # Error cases that are handled explicitly inside the runspace
+            1 {
+                Write-Warning "No new process was created or a handle to it could not be obtained."
+                Write-Warning "Executable was: '${Executable}' - this should *probably* not have happened"
+                return [ExternalProcessResult]::new(
+                    [ExternalProcessError]::PROCESS_NONE_CREATED,
+                    $null
+                )
+            }
+            2 {
+                return [ExternalProcessResult]::new(
+                    [ExternalProcessError]::UNKNOWN,
+                    $null
+                )
+            }
+            5 {
+                return [ExternalProcessResult]::new(
+                    [ExternalProcessError]::ACCESS_DENIED,
+                    $null
+                )
+            }
+            740 {
+                if (-not $FallbackToShellExecute) {
+                    Write-Warning "This process requires elevated privileges - falling back to ShellExecute, consider running PowerShell as Administrator"
+                    Write-Warning "Process output cannot be captured when running with ShellExecute!"
+                    return (Invoke-PackageCommand -Path:$Path -Executable:$Executable -Arguments:$Arguments -FallbackToShellExecute -RuntimeLimit $RuntimeLimit)
+                } else {
+                    return [ExternalProcessResult]::new(
+                        [ExternalProcessError]::PROCESS_REQUIRES_ELEVATION,
+                        $null
+                    )
+                }
+            }
+            193 {
+                if (-not $FallbackToShellExecute) {
+                    Write-Warning "The file to be run is not an executable - falling back to ShellExecute"
+                    return (Invoke-PackageCommand -Path:$Path -Executable:$Executable -Arguments:$Arguments -FallbackToShellExecute -RuntimeLimit $RuntimeLimit)
+                } else {
+                    return [ExternalProcessResult]::new(
+                        [ExternalProcessError]::FILE_NOT_EXECUTABLE,
+                        $null
+                    )
+                }
+            }
+        }
+    } else {
+        Write-Warning "The external process runspace did not run to completion because an unexpected error occurred."
+        return [ExternalProcessResult]::new(
+            [ExternalProcessError]::RUNSPACE_DIED_UNEXPECTEDLY,
+            $null
+        )
+    }
+
+    Write-Warning "An unexpected error occurred when trying to run the extenral process."
+    return [ExternalProcessResult]::new(
+        [ExternalProcessError]::UNKNOWN,
+        $null
+    )
+}
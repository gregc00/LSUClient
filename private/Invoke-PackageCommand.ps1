﻿function Invoke-PackageCommand {
    <#
        .SYNOPSIS
        Tries to run a command, returns its ExitCode and Output if successful, otherwise returns NULL
    #>

    [CmdletBinding()]
    Param (
        [ValidateNotNullOrEmpty()]
        [string]$Path,
        [ValidateNotNullOrEmpty()]
        [Parameter( Mandatory = $true )]
        [string]$Command,
        [string]$PackagePath = $Path,
        [switch]$FallbackToShellExecute
    )

    # Remove any trailing backslashes from the PackagePath.
    # This isn't necessary, because Split-ExecutableAndArguments can handle and trims
    # extra backslashes, but this will make the path look more sane in errors and warnings.
    $PackagePath = $PackagePath.TrimEnd('\')

    # Lenovo sometimes forgets to put a directory separator betweeen %PACKAGEPATH% and the executable so make sure it's there
    # If we end up with two backslashes, Split-ExecutableAndArguments removes the duplicate from the executable path, but
    # we could still end up with a double-backslash after %PACKAGEPATH% somewhere in the arguments for now.
    [string]$Command       = Resolve-CmdVariable -String $Command -ExtraVariables @{'PACKAGEPATH' = "${PackagePath}\"}
    [string[]]$StdOutLines = @()
    [string[]]$StdErrLines = @()
    $ExeAndArgs            = Split-ExecutableAndArguments -Command $Command -WorkingDirectory $Path
    # Split-ExecutableAndArguments returns NULL if no executable could be found
    if (-not $ExeAndArgs) {
        Write-Warning "The command or file '$Command' could not be found from '$Path' and was not run"
        return $null
    }

    $ExeAndArgs.Arguments = Remove-CmdEscapeCharacter -String $ExeAndArgs.Arguments

    $process                                  = [System.Diagnostics.Process]::new()
    $process.StartInfo.WindowStyle            = [System.Diagnostics.ProcessWindowStyle]::Hidden
    $process.StartInfo.UseShellExecute        = $false
    $process.StartInfo.WorkingDirectory       = $Path
    $process.StartInfo.FileName               = $ExeAndArgs.Executable
    $process.StartInfo.Arguments              = $ExeAndArgs.Arguments
    $process.StartInfo.RedirectStandardOutput = $true
    $process.StartInfo.RedirectStandardError  = $true

    if ($FallbackToShellExecute) {
        Write-Warning "Running with ShellExecute - process output cannot be captured!"
        $process.StartInfo.UseShellExecute        = $true
        $process.StartInfo.RedirectStandardOutput = $false
        $process.StartInfo.RedirectStandardError  = $false
    }

    Write-Debug "Starting external process:`r`n  File: $($ExeAndArgs.Executable)`r`n  Arguments: $($ExeAndArgs.Arguments)`r`n  WorkingDirectory: $Path"
    try {
        if (-not $process.Start()) {
            Write-Warning "No new process was created or a handle to it could not be obtained."
            Write-Warning "Executable was: '$($ExeAndArgs.Executable)' - this should *probably* not have happened"
            return $null
        }
    }
    catch {
        # In case we get ERROR_ELEVATION_REQUIRED (740) retry with ShellExecute to elevate with UAC
        if ($null -ne $_.Exception.InnerException -and $_.Exception.InnerException.NativeErrorCode -eq 740) {
<<<<<<< HEAD
=======
            Write-Warning "This process requires elevated privileges - falling back to ShellExecute to elevate with UAC, consider running PowerShell as Administrator"
>>>>>>> f2d8677f
            if (-not $FallbackToShellExecute) {
                Write-Warning "This process requires elevated privileges - falling back to ShellExecute, consider running PowerShell as Administrator"
                return (Invoke-PackageCommand -Path:$Path -Command:$Command -FallbackToShellExecute)
            }
        # In case we get ERROR_BAD_EXE_FORMAT (193) retry with ShellExecute to open files like MSI
        } elseif ($null -ne $_.Exception.InnerException -and $_.Exception.InnerException.NativeErrorCode -eq 193) {
            if (-not $FallbackToShellExecute) {
                Write-Warning "The file to be run is not an executable - falling back to ShellExecute"
                return (Invoke-PackageCommand -Path:$Path -Command:$Command -FallbackToShellExecute)
            }
        }

        Write-Warning $_
        return $null
    }

    if (-not $FallbackToShellExecute) {
        # When redirecting StandardOutput or StandardError you have to start reading the streams asynchronously, or else it can cause
        # programs that output a lot (like package u3aud03w_w10 - Conexant USB Audio) to fill a stream and deadlock/hang indefinitely.
        # See issue #25 and https://stackoverflow.com/questions/11531068/powershell-capturing-standard-out-and-error-with-process-object
        $StdOutAsync = $process.StandardOutput.ReadToEndAsync()
        $StdErrAsync = $process.StandardError.ReadToEndAsync()
    }

    $process.WaitForExit()

    if (-not $FallbackToShellExecute) {
        $StdOutInOneString = $StdOutAsync.GetAwaiter().GetResult()
        $StdErrInOneString = $StdErrAsync.GetAwaiter().GetResult()

        [string[]]$StdOutLines = $StdOutInOneString.Split(
            [string[]]("`r`n", "`r", "`n"),
            [StringSplitOptions]::None
        )

        [string[]]$StdErrLines = $StdErrInOneString.Split(
            [string[]]("`r`n", "`r", "`n"),
            [StringSplitOptions]::None
        )
    }

    $returnInfo = [ProcessReturnInformation]@{
        "FilePath"         = $ExeAndArgs.Executable
        "Arguments"        = $ExeAndArgs.Arguments
        "WorkingDirectory" = $Path
        "StandardOutput"   = $StdOutLines
        "StandardError"    = $StdErrLines
        "ExitCode"         = $process.ExitCode
        "Runtime"          = $process.ExitTime - $process.StartTime
    }

    return $returnInfo
}
<|MERGE_RESOLUTION|>--- conflicted
+++ resolved
@@ -1,121 +1,117 @@
-﻿function Invoke-PackageCommand {
-    <#
-        .SYNOPSIS
-        Tries to run a command, returns its ExitCode and Output if successful, otherwise returns NULL
-    #>
-
-    [CmdletBinding()]
-    Param (
-        [ValidateNotNullOrEmpty()]
-        [string]$Path,
-        [ValidateNotNullOrEmpty()]
-        [Parameter( Mandatory = $true )]
-        [string]$Command,
-        [string]$PackagePath = $Path,
-        [switch]$FallbackToShellExecute
-    )
-
-    # Remove any trailing backslashes from the PackagePath.
-    # This isn't necessary, because Split-ExecutableAndArguments can handle and trims
-    # extra backslashes, but this will make the path look more sane in errors and warnings.
-    $PackagePath = $PackagePath.TrimEnd('\')
-
-    # Lenovo sometimes forgets to put a directory separator betweeen %PACKAGEPATH% and the executable so make sure it's there
-    # If we end up with two backslashes, Split-ExecutableAndArguments removes the duplicate from the executable path, but
-    # we could still end up with a double-backslash after %PACKAGEPATH% somewhere in the arguments for now.
-    [string]$Command       = Resolve-CmdVariable -String $Command -ExtraVariables @{'PACKAGEPATH' = "${PackagePath}\"}
-    [string[]]$StdOutLines = @()
-    [string[]]$StdErrLines = @()
-    $ExeAndArgs            = Split-ExecutableAndArguments -Command $Command -WorkingDirectory $Path
-    # Split-ExecutableAndArguments returns NULL if no executable could be found
-    if (-not $ExeAndArgs) {
-        Write-Warning "The command or file '$Command' could not be found from '$Path' and was not run"
-        return $null
-    }
-
-    $ExeAndArgs.Arguments = Remove-CmdEscapeCharacter -String $ExeAndArgs.Arguments
-
-    $process                                  = [System.Diagnostics.Process]::new()
-    $process.StartInfo.WindowStyle            = [System.Diagnostics.ProcessWindowStyle]::Hidden
-    $process.StartInfo.UseShellExecute        = $false
-    $process.StartInfo.WorkingDirectory       = $Path
-    $process.StartInfo.FileName               = $ExeAndArgs.Executable
-    $process.StartInfo.Arguments              = $ExeAndArgs.Arguments
-    $process.StartInfo.RedirectStandardOutput = $true
-    $process.StartInfo.RedirectStandardError  = $true
-
-    if ($FallbackToShellExecute) {
-        Write-Warning "Running with ShellExecute - process output cannot be captured!"
-        $process.StartInfo.UseShellExecute        = $true
-        $process.StartInfo.RedirectStandardOutput = $false
-        $process.StartInfo.RedirectStandardError  = $false
-    }
-
-    Write-Debug "Starting external process:`r`n  File: $($ExeAndArgs.Executable)`r`n  Arguments: $($ExeAndArgs.Arguments)`r`n  WorkingDirectory: $Path"
-    try {
-        if (-not $process.Start()) {
-            Write-Warning "No new process was created or a handle to it could not be obtained."
-            Write-Warning "Executable was: '$($ExeAndArgs.Executable)' - this should *probably* not have happened"
-            return $null
-        }
-    }
-    catch {
-        # In case we get ERROR_ELEVATION_REQUIRED (740) retry with ShellExecute to elevate with UAC
-        if ($null -ne $_.Exception.InnerException -and $_.Exception.InnerException.NativeErrorCode -eq 740) {
-<<<<<<< HEAD
-=======
-            Write-Warning "This process requires elevated privileges - falling back to ShellExecute to elevate with UAC, consider running PowerShell as Administrator"
->>>>>>> f2d8677f
-            if (-not $FallbackToShellExecute) {
-                Write-Warning "This process requires elevated privileges - falling back to ShellExecute, consider running PowerShell as Administrator"
-                return (Invoke-PackageCommand -Path:$Path -Command:$Command -FallbackToShellExecute)
-            }
-        # In case we get ERROR_BAD_EXE_FORMAT (193) retry with ShellExecute to open files like MSI
-        } elseif ($null -ne $_.Exception.InnerException -and $_.Exception.InnerException.NativeErrorCode -eq 193) {
-            if (-not $FallbackToShellExecute) {
-                Write-Warning "The file to be run is not an executable - falling back to ShellExecute"
-                return (Invoke-PackageCommand -Path:$Path -Command:$Command -FallbackToShellExecute)
-            }
-        }
-
-        Write-Warning $_
-        return $null
-    }
-
-    if (-not $FallbackToShellExecute) {
-        # When redirecting StandardOutput or StandardError you have to start reading the streams asynchronously, or else it can cause
-        # programs that output a lot (like package u3aud03w_w10 - Conexant USB Audio) to fill a stream and deadlock/hang indefinitely.
-        # See issue #25 and https://stackoverflow.com/questions/11531068/powershell-capturing-standard-out-and-error-with-process-object
-        $StdOutAsync = $process.StandardOutput.ReadToEndAsync()
-        $StdErrAsync = $process.StandardError.ReadToEndAsync()
-    }
-
-    $process.WaitForExit()
-
-    if (-not $FallbackToShellExecute) {
-        $StdOutInOneString = $StdOutAsync.GetAwaiter().GetResult()
-        $StdErrInOneString = $StdErrAsync.GetAwaiter().GetResult()
-
-        [string[]]$StdOutLines = $StdOutInOneString.Split(
-            [string[]]("`r`n", "`r", "`n"),
-            [StringSplitOptions]::None
-        )
-
-        [string[]]$StdErrLines = $StdErrInOneString.Split(
-            [string[]]("`r`n", "`r", "`n"),
-            [StringSplitOptions]::None
-        )
-    }
-
-    $returnInfo = [ProcessReturnInformation]@{
-        "FilePath"         = $ExeAndArgs.Executable
-        "Arguments"        = $ExeAndArgs.Arguments
-        "WorkingDirectory" = $Path
-        "StandardOutput"   = $StdOutLines
-        "StandardError"    = $StdErrLines
-        "ExitCode"         = $process.ExitCode
-        "Runtime"          = $process.ExitTime - $process.StartTime
-    }
-
-    return $returnInfo
-}
+﻿function Invoke-PackageCommand {
+    <#
+        .SYNOPSIS
+        Tries to run a command, returns its ExitCode and Output if successful, otherwise returns NULL
+    #>
+
+    [CmdletBinding()]
+    Param (
+        [ValidateNotNullOrEmpty()]
+        [string]$Path,
+        [ValidateNotNullOrEmpty()]
+        [Parameter( Mandatory = $true )]
+        [string]$Command,
+        [string]$PackagePath = $Path,
+        [switch]$FallbackToShellExecute
+    )
+
+    # Remove any trailing backslashes from the PackagePath.
+    # This isn't necessary, because Split-ExecutableAndArguments can handle and trims
+    # extra backslashes, but this will make the path look more sane in errors and warnings.
+    $PackagePath = $PackagePath.TrimEnd('\')
+
+    # Lenovo sometimes forgets to put a directory separator betweeen %PACKAGEPATH% and the executable so make sure it's there
+    # If we end up with two backslashes, Split-ExecutableAndArguments removes the duplicate from the executable path, but
+    # we could still end up with a double-backslash after %PACKAGEPATH% somewhere in the arguments for now.
+    [string]$Command       = Resolve-CmdVariable -String $Command -ExtraVariables @{'PACKAGEPATH' = "${PackagePath}\"}
+    [string[]]$StdOutLines = @()
+    [string[]]$StdErrLines = @()
+    $ExeAndArgs            = Split-ExecutableAndArguments -Command $Command -WorkingDirectory $Path
+    # Split-ExecutableAndArguments returns NULL if no executable could be found
+    if (-not $ExeAndArgs) {
+        Write-Warning "The command or file '$Command' could not be found from '$Path' and was not run"
+        return $null
+    }
+
+    $ExeAndArgs.Arguments = Remove-CmdEscapeCharacter -String $ExeAndArgs.Arguments
+
+    $process                                  = [System.Diagnostics.Process]::new()
+    $process.StartInfo.WindowStyle            = [System.Diagnostics.ProcessWindowStyle]::Hidden
+    $process.StartInfo.UseShellExecute        = $false
+    $process.StartInfo.WorkingDirectory       = $Path
+    $process.StartInfo.FileName               = $ExeAndArgs.Executable
+    $process.StartInfo.Arguments              = $ExeAndArgs.Arguments
+    $process.StartInfo.RedirectStandardOutput = $true
+    $process.StartInfo.RedirectStandardError  = $true
+
+    if ($FallbackToShellExecute) {
+        Write-Warning "Running with ShellExecute - process output cannot be captured!"
+        $process.StartInfo.UseShellExecute        = $true
+        $process.StartInfo.RedirectStandardOutput = $false
+        $process.StartInfo.RedirectStandardError  = $false
+    }
+
+    Write-Debug "Starting external process:`r`n  File: $($ExeAndArgs.Executable)`r`n  Arguments: $($ExeAndArgs.Arguments)`r`n  WorkingDirectory: $Path"
+    try {
+        if (-not $process.Start()) {
+            Write-Warning "No new process was created or a handle to it could not be obtained."
+            Write-Warning "Executable was: '$($ExeAndArgs.Executable)' - this should *probably* not have happened"
+            return $null
+        }
+    }
+    catch {
+        # In case we get ERROR_ELEVATION_REQUIRED (740) retry with ShellExecute to elevate with UAC
+        if ($null -ne $_.Exception.InnerException -and $_.Exception.InnerException.NativeErrorCode -eq 740) {
+            if (-not $FallbackToShellExecute) {
+                Write-Warning "This process requires elevated privileges - falling back to ShellExecute to elevate with UAC, consider running PowerShell as Administrator"
+                return (Invoke-PackageCommand -Path:$Path -Command:$Command -FallbackToShellExecute)
+            }
+        # In case we get ERROR_BAD_EXE_FORMAT (193) retry with ShellExecute to open files like MSI
+        } elseif ($null -ne $_.Exception.InnerException -and $_.Exception.InnerException.NativeErrorCode -eq 193) {
+            if (-not $FallbackToShellExecute) {
+                Write-Warning "The file to be run is not an executable - falling back to ShellExecute"
+                return (Invoke-PackageCommand -Path:$Path -Command:$Command -FallbackToShellExecute)
+            }
+        }
+
+        Write-Warning $_
+        return $null
+    }
+
+    if (-not $FallbackToShellExecute) {
+        # When redirecting StandardOutput or StandardError you have to start reading the streams asynchronously, or else it can cause
+        # programs that output a lot (like package u3aud03w_w10 - Conexant USB Audio) to fill a stream and deadlock/hang indefinitely.
+        # See issue #25 and https://stackoverflow.com/questions/11531068/powershell-capturing-standard-out-and-error-with-process-object
+        $StdOutAsync = $process.StandardOutput.ReadToEndAsync()
+        $StdErrAsync = $process.StandardError.ReadToEndAsync()
+    }
+
+    $process.WaitForExit()
+
+    if (-not $FallbackToShellExecute) {
+        $StdOutInOneString = $StdOutAsync.GetAwaiter().GetResult()
+        $StdErrInOneString = $StdErrAsync.GetAwaiter().GetResult()
+
+        [string[]]$StdOutLines = $StdOutInOneString.Split(
+            [string[]]("`r`n", "`r", "`n"),
+            [StringSplitOptions]::None
+        )
+
+        [string[]]$StdErrLines = $StdErrInOneString.Split(
+            [string[]]("`r`n", "`r", "`n"),
+            [StringSplitOptions]::None
+        )
+    }
+
+    $returnInfo = [ProcessReturnInformation]@{
+        "FilePath"         = $ExeAndArgs.Executable
+        "Arguments"        = $ExeAndArgs.Arguments
+        "WorkingDirectory" = $Path
+        "StandardOutput"   = $StdOutLines
+        "StandardError"    = $StdErrLines
+        "ExitCode"         = $process.ExitCode
+        "Runtime"          = $process.ExitTime - $process.StartTime
+    }
+
+    return $returnInfo
+}